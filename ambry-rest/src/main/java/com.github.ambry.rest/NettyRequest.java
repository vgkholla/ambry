--- conflicted
+++ resolved
@@ -43,20 +43,11 @@
 
   private final QueryStringDecoder query;
   private final RestMethod restMethod;
-<<<<<<< HEAD
-=======
-  private final Map<String, Object> args;
-
-  private final ReentrantLock contentLock = new ReentrantLock();
-  private final Queue<HttpContent> requestContents = new LinkedBlockingQueue<HttpContent>();
->>>>>>> 2f46c0b4
   private final RestRequestMetricsTracker restRequestMetricsTracker = new RestRequestMetricsTracker();
   private final AtomicBoolean channelOpen = new AtomicBoolean(true);
   private final Logger logger = LoggerFactory.getLogger(getClass());
 
   private volatile AsyncWritableChannel writeChannel = null;
-
-  protected static String MULTIPLE_HEADER_VALUE_DELIMITER = ", ";
 
   protected static String MULTIPLE_HEADER_VALUE_DELIMITER = ", ";
 
@@ -93,10 +84,6 @@
     this.query = new QueryStringDecoder(request.getUri());
     this.nettyMetrics = nettyMetrics;
 
-<<<<<<< HEAD
-=======
-    Map<String, Object> allArgs = new HashMap<String, Object>();
->>>>>>> 2f46c0b4
     // query params.
     for (Map.Entry<String, List<String>> e : query.parameters().entrySet()) {
       StringBuilder value = null;
@@ -126,7 +113,6 @@
     for (Map.Entry<String, Object> e : allArgs.entrySet()) {
       if (allArgs.get(e.getKey()) != null) {
         allArgs.put(e.getKey(), (e.getValue()).toString());
-<<<<<<< HEAD
       }
     }
     allArgsReadOnly = Collections.unmodifiableMap(allArgs);
@@ -143,19 +129,6 @@
         currValue.append(MULTIPLE_HEADER_VALUE_DELIMITER);
       }
       currValue.append(value);
-=======
-      }
->>>>>>> 2f46c0b4
-    }
-    return currValue;
-  }
-
-  private StringBuilder combineVals(StringBuilder currValue, List<String> values) {
-    for (String value : values) {
-      if (currValue.length() > 0) {
-        currValue.append(MULTIPLE_HEADER_VALUE_DELIMITER);
-      }
-      currValue.append(value);
     }
     return currValue;
   }
@@ -177,11 +150,7 @@
 
   @Override
   public Map<String, Object> getArgs() {
-<<<<<<< HEAD
     return allArgsReadOnly;
-=======
-    return args;
->>>>>>> 2f46c0b4
   }
 
   @Override
