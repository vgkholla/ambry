package com.github.ambry.rest;

import com.github.ambry.router.Callback;
import com.github.ambry.router.FutureResult;
import io.netty.buffer.ByteBuf;
import io.netty.buffer.Unpooled;
import io.netty.channel.ChannelFuture;
import io.netty.channel.ChannelFutureListener;
import io.netty.channel.ChannelHandlerContext;
import io.netty.channel.ChannelProgressiveFuture;
import io.netty.channel.ChannelProgressivePromise;
import io.netty.channel.ChannelPromise;
import io.netty.handler.codec.http.DefaultFullHttpResponse;
import io.netty.handler.codec.http.DefaultHttpContent;
import io.netty.handler.codec.http.DefaultHttpResponse;
import io.netty.handler.codec.http.FullHttpResponse;
import io.netty.handler.codec.http.HttpContent;
import io.netty.handler.codec.http.HttpHeaders;
import io.netty.handler.codec.http.HttpResponse;
import io.netty.handler.codec.http.HttpResponseStatus;
import io.netty.handler.codec.http.HttpVersion;
import io.netty.handler.codec.http.LastHttpContent;
import io.netty.handler.stream.ChunkedInput;
import io.netty.handler.stream.ChunkedWriteHandler;
import io.netty.util.concurrent.GenericFutureListener;
import io.netty.util.concurrent.GenericProgressiveFutureListener;
import java.nio.ByteBuffer;
import java.nio.channels.ClosedChannelException;
import java.util.Date;
import java.util.Queue;
import java.util.concurrent.ConcurrentLinkedQueue;
import java.util.concurrent.Future;
import java.util.concurrent.atomic.AtomicBoolean;
import java.util.concurrent.atomic.AtomicLong;
import org.slf4j.Logger;
import org.slf4j.LoggerFactory;


/**
 * Netty specific implementation of {@link RestResponseChannel} used to return responses via Netty. It is supported by
 * an underlying Netty channel whose handle this class has in the form of a {@link ChannelHandlerContext}.
 * <p/>
 * Data is sent in the order that threads call {@link #write(ByteBuffer, Callback)}.
 * <p/>
 * If a write through this class fails at any time, the underlying channel will be closed immediately and no more writes
 * will be accepted and all scheduled writes will be notified of the failure.
 */
class NettyResponseChannel implements RestResponseChannel {
  private final ChannelHandlerContext ctx;
  private final NettyMetrics nettyMetrics;
  private final ChannelProgressivePromise writeFuture;
  private final ChunkedWriteHandler chunkedWriteHandler;

  private final Logger logger = LoggerFactory.getLogger(getClass());
  private final HttpResponse responseMetadata = new DefaultHttpResponse(HttpVersion.HTTP_1_1, HttpResponseStatus.OK);
  // tracks whether onResponseComplete() has been called. Helps make it idempotent and also treats response channel as
  // closed if this is true.
  private final AtomicBoolean responseCompleteCalled = new AtomicBoolean(false);
  // tracks whether any response metadata has been written to the channel. Rejects any more attempts at writing
  // metadata after this has been set to true.
  private final AtomicBoolean responseMetadataWritten = new AtomicBoolean(false);
  private final ResponseMetadataWriteListener responseMetadataWriteListener = new ResponseMetadataWriteListener();
  private final CleanupCallback cleanupCallback = new CleanupCallback();
  private final AtomicLong totalBytesWritten = new AtomicLong(0);
  private final Queue<Chunk> chunksToWrite = new ConcurrentLinkedQueue<Chunk>();
  private final Queue<Chunk> chunksAwaitingCallback = new ConcurrentLinkedQueue<Chunk>();
  private final AtomicLong chunksToWriteCount = new AtomicLong(0);

  private NettyRequest request = null;
  // marked as true once response sending is *completely* finished. Signifies that this instance is no longer useful.
  private volatile boolean responseComplete = false;
<<<<<<< HEAD
  private boolean isKeepAlive = false;
=======
>>>>>>> 2f46c0b4

  /**
   * Create an instance of NettyResponseChannel that will use {@code ctx} to return responses.
   * @param ctx the {@link ChannelHandlerContext} to use.
   * @param nettyMetrics the {@link NettyMetrics} instance to use.
   */
  public NettyResponseChannel(ChannelHandlerContext ctx, NettyMetrics nettyMetrics) {
    this.ctx = ctx;
    this.nettyMetrics = nettyMetrics;
    chunkedWriteHandler = ctx.pipeline().get(ChunkedWriteHandler.class);
    writeFuture = ctx.newProgressivePromise();
    logger.trace("Instantiated NettyResponseChannel");
  }

  @Override
  public Future<Long> write(ByteBuffer src, Callback<Long> callback) {
    long writeProcessingStartTime = System.currentTimeMillis();
    if (!responseMetadataWritten.get()) {
      maybeWriteResponseMetadata(responseMetadata, responseMetadataWriteListener);
    }
    Chunk chunk = new Chunk(src, callback);
    chunksToWriteCount.incrementAndGet();
    chunksToWrite.add(chunk);
    if (!isOpen()) {
      // the isOpen() check is not before addition to the queue because chunks need to be acknowledged in the order
      // they were received. If we don't add it to the queue and clean up, chunks may be acknowledged out of order.
      logger.debug("Scheduling a chunk cleanup on channel {}", ctx.channel());
      writeFuture.addListener(cleanupCallback);
    } else {
      chunkedWriteHandler.resumeTransfer();
    }

    long writeProcessingTime = System.currentTimeMillis() - writeProcessingStartTime;
    nettyMetrics.writeProcessingTimeInMs.update(writeProcessingTime);
    if (request != null) {
      request.getMetricsTracker().nioMetricsTracker.addToResponseProcessingTime(writeProcessingTime);
    }
    return chunk.future;
  }

  @Override
  public boolean isOpen() {
    return !responseCompleteCalled.get() && ctx.channel().isActive();
  }

  /**
   * {@inheritDoc}
   * <p/>
   * Marks the channel as closed. No further communication will be possible. Any pending writes (that are not already
   * flushed) might be discarded. The process of closing the network channel is also initiated.
   * <p/>
   * The underlying network channel might not be closed immediately but no more writes will be accepted and any calls to
   * {@link #isOpen()} after a call to this function will return {@code false}.
   */
  @Override
  public void close() {
    onResponseComplete(new ClosedChannelException());
  }

  @Override
  public void onResponseComplete(Exception exception) {
    long responseCompleteStartTime = System.currentTimeMillis();
    try {
      if (responseCompleteCalled.compareAndSet(false, true)) {
        logger.trace("Finished responding to current request on channel {}", ctx.channel());
        nettyMetrics.requestCompletionRate.mark();
        if (exception == null) {
          if (!maybeWriteResponseMetadata(responseMetadata, responseMetadataWriteListener)) {
            // There were other writes. Let ChunkedWriteHandler finish if it has been kicked off.
            chunkedWriteHandler.resumeTransfer();
          }
        } else {
          // need to set writeFuture as failed in case writes have started or chunks have been queued.
          if (!writeFuture.isDone()) {
            writeFuture.setFailure(exception);
          }
          if (!maybeSendErrorResponse(exception)) {
            completeRequest(true);
          }
        }
      } else if (exception != null) {
        // this is probably an attempt to force close the channel *after* the response is already complete.
        if (!writeFuture.isDone()) {
          writeFuture.setFailure(exception);
        }
        completeRequest(true);
      }
      long responseFinishProcessingTime = System.currentTimeMillis() - responseCompleteStartTime;
      nettyMetrics.responseFinishProcessingTimeInMs.update(responseFinishProcessingTime);
      if (request != null) {
        request.getMetricsTracker().nioMetricsTracker.addToResponseProcessingTime(responseFinishProcessingTime);
      }
    } catch (Exception e) {
      logger.error("Swallowing exception encountered during onResponseComplete tasks", e);
      nettyMetrics.responseCompleteTasksError.inc();
      if (!writeFuture.isDone()) {
        writeFuture.setFailure(exception);
      }
      completeRequest(true);
    }
  }

  @Override
  public void setStatus(ResponseStatus status)
      throws RestServiceException {
    responseMetadata.setStatus(getHttpResponseStatus(status));
    logger.trace("Set status to {} for response on channel {}", responseMetadata.getStatus(), ctx.channel());
  }

  @Override
  public void setHeader(String headerName, Object headerValue)
      throws RestServiceException {
    setResponseHeader(headerName, headerValue);
  }

  /**
   * Sets the request whose response is being served through this instance of NettyResponseChannel.
   * @param request the {@link NettyRequest} whose response is being served through this instance of
   *                NettyResponseChannel.
   * @param isKeepAlive if {@code true}, the connection is to be kept alive if there aren't any errors.
   */
  protected void setRequest(NettyRequest request, boolean isKeepAlive) {
    if (request != null) {
      if (this.request == null) {
        this.request = request;
<<<<<<< HEAD
        this.isKeepAlive = isKeepAlive;
        HttpHeaders.setKeepAlive(responseMetadata, isKeepAlive);
=======
        HttpHeaders.setKeepAlive(responseMetadata, request.isKeepAlive());
>>>>>>> 2f46c0b4
      } else {
        throw new IllegalStateException(
            "Request has already been set inside NettyResponseChannel for channel {} " + ctx.channel());
      }
    } else {
      throw new IllegalArgumentException("RestRequest provided is null");
    }
  }

  /**
   * Provides information on whether the response that needs to be sent through this RestResponseChannel has been
   * completed.
   * @return {@code true} if response sending is complete. {@code false} otherwise.
   */
  protected boolean isResponseComplete() {
    return responseComplete;
  }

  /**
   * Closes the request associated with this NettyResponseChannel.
   */
  private void closeRequest() {
    if (request != null && request.isOpen()) {
      request.getMetricsTracker().nioMetricsTracker.markRequestCompleted();
      request.close();
    }
  }

  /**
   * Writes response metadata to the channel if not already written previously and channel is active.
   * @param responseMetadata the {@link HttpResponse} that needs to be written.
   * @param listener the {@link GenericFutureListener} that needs to be attached to the write.
   * @return {@code true} if response metadata was written to the channel in this call. {@code false} otherwise.
   */
  private boolean maybeWriteResponseMetadata(HttpResponse responseMetadata,
      GenericFutureListener<ChannelFuture> listener) {
    long writeProcessingStartTime = System.currentTimeMillis();
    boolean writtenThisTime = false;
    if (responseMetadataWritten.compareAndSet(false, true)) {
      // we do some manipulation here for chunking. According to the HTTP spec, we can have either a Content-Length
      // or Transfer-Encoding:chunked, never both. So we check for Content-Length - if it is not there, we add
      // Transfer-Encoding:chunked. Note that sending HttpContent chunks data anyway - we are just explicitly specifying
      // this in the header.
      if (!HttpHeaders.isContentLengthSet(responseMetadata)) {
        // This makes sure that we don't stomp on any existing transfer-encoding.
        HttpHeaders.setTransferEncodingChunked(responseMetadata);
      }
      logger.trace("Sending response with status {} on channel {}", responseMetadata.getStatus(), ctx.channel());
      ChannelPromise writePromise = ctx.newPromise().addListener(listener);
      ctx.writeAndFlush(responseMetadata, writePromise);
      writtenThisTime = true;
      long writeProcessingTime = System.currentTimeMillis() - writeProcessingStartTime;
      nettyMetrics.responseMetadataProcessingTimeInMs.update(writeProcessingTime);
    }
    return writtenThisTime;
  }

  /**
   * Sets the value of response headers after making sure that the response metadata is not already sent.
   * @param headerName The name of the header.
   * @param headerValue The intended value of the header.
   * @throws IllegalArgumentException if any of {@code headerName} or {@code headerValue} is null.
   * @throws IllegalStateException if response metadata has already been written to the channel.
   */
  private void setResponseHeader(String headerName, Object headerValue) {
    if (headerName != null && headerValue != null) {
      long startTime = System.currentTimeMillis();
      if (headerValue instanceof Date) {
        HttpHeaders.setDateHeader(responseMetadata, headerName, (Date) headerValue);
      } else {
        HttpHeaders.setHeader(responseMetadata, headerName, headerValue);
      }
      if (responseMetadataWritten.get()) {
        nettyMetrics.deadResponseAccessError.inc();
        throw new IllegalStateException("Response metadata changed after it has already been written to the channel");
      } else {
        logger.trace("Header {} set to {} for channel {}", headerName, responseMetadata.headers().get(headerName),
            ctx.channel());
        nettyMetrics.headerSetTimeInMs.update(System.currentTimeMillis() - startTime);
      }
    } else {
      throw new IllegalArgumentException("Header name [" + headerName + "] or header value [" + headerValue + "] null");
    }
  }

  /**
   * Builds and sends an error response to the client based on {@code cause}.
   * @param exception the cause of the request handling failure.
   * @return {@code true} if error response was scheduled to be sent. {@code false} otherwise.
   */
  private boolean maybeSendErrorResponse(Exception exception) {
    long processingStartTime = System.currentTimeMillis();
    boolean responseSent = false;
    logger.trace("Sending error response to client on channel {}", ctx.channel());
    FullHttpResponse errorResponse = getErrorResponse(exception);
    if (maybeWriteResponseMetadata(errorResponse, new ErrorResponseWriteListener())) {
      logger.trace("Successfully sent error response on channel {}", ctx.channel());
      responseSent = true;
      long processingTime = System.currentTimeMillis() - processingStartTime;
      nettyMetrics.errorResponseProcessingTimeInMs.update(processingTime);
    } else {
      logger
          .debug("Could not send error response on channel {} because a response has already been sent", ctx.channel());
    }
    return responseSent;
  }

  /**
   * Provided a cause, returns an error response with the right status and error message.
   * @param cause the cause of the error.
   * @return a {@link FullHttpResponse} with the error message that can be sent to the client.
   */
  private FullHttpResponse getErrorResponse(Throwable cause) {
    HttpResponseStatus status;
    StringBuilder errReason = new StringBuilder();
    if (cause instanceof RestServiceException) {
      RestServiceErrorCode restServiceErrorCode = ((RestServiceException) cause).getErrorCode();
      status = getHttpResponseStatus(ResponseStatus.getResponseStatus(restServiceErrorCode));
      if (status == HttpResponseStatus.BAD_REQUEST) {
        errReason.append(" [Reason - ").append(cause.getMessage()).append("]");
      }
    } else {
      nettyMetrics.internalServerErrorCount.inc();
      status = HttpResponseStatus.INTERNAL_SERVER_ERROR;
    }
    String fullMsg = "Failure: " + status + errReason;
    logger.trace("Constructed error response for the client - [{}]", fullMsg);
    FullHttpResponse response =
        new DefaultFullHttpResponse(HttpVersion.HTTP_1_1, status, Unpooled.wrappedBuffer(fullMsg.getBytes()));
    HttpHeaders.setHeader(response, HttpHeaders.Names.CONTENT_TYPE, "text/plain; charset=UTF-8");
    HttpHeaders.setContentLength(response, fullMsg.length());
    HttpHeaders.setKeepAlive(response, false);
    return response;
  }

  /**
   * Converts a {@link ResponseStatus} into a {@link HttpResponseStatus}.
   * @param responseStatus {@link ResponseStatus} that needs to be mapped to a {@link HttpResponseStatus}.
   * @return the {@link HttpResponseStatus} that maps to the {@link ResponseStatus}.
   */
  private HttpResponseStatus getHttpResponseStatus(ResponseStatus responseStatus) {
    HttpResponseStatus status;
    switch (responseStatus) {
      case Ok:
        status = HttpResponseStatus.OK;
        break;
      case Created:
        status = HttpResponseStatus.CREATED;
        break;
      case Accepted:
        status = HttpResponseStatus.ACCEPTED;
        break;
      case BadRequest:
        nettyMetrics.badRequestCount.inc();
        status = HttpResponseStatus.BAD_REQUEST;
        break;
      case NotFound:
        nettyMetrics.notFoundCount.inc();
        status = HttpResponseStatus.NOT_FOUND;
        break;
      case Gone:
        nettyMetrics.goneCount.inc();
        status = HttpResponseStatus.GONE;
        break;
      case InternalServerError:
        nettyMetrics.internalServerErrorCount.inc();
        status = HttpResponseStatus.INTERNAL_SERVER_ERROR;
        break;
      default:
        nettyMetrics.unknownResponseStatusCount.inc();
        status = HttpResponseStatus.INTERNAL_SERVER_ERROR;
        break;
    }
    return status;
  }

  /**
   * Completes the request by closing the request and network channel (if {@code closeNetworkChannel} is {@code true})
   * @param closeNetworkChannel network channel is closed if {@code true}.
   */
  private void completeRequest(boolean closeNetworkChannel) {
    if (closeNetworkChannel && ctx.channel().isOpen()) {
      writeFuture.addListener(ChannelFutureListener.CLOSE);
      logger.trace("Requested closing of channel {}", ctx.channel());
    }
<<<<<<< HEAD
    if (request != null && request.isOpen()) {
      closeRequest();
    }
=======
    closeRequest();
>>>>>>> 2f46c0b4
    responseComplete = true;
  }

  /**
   * Handles post-mortem of writes that have failed.
   * @param cause the cause of the failure.
   * @param propagateErrorIfRequired if {@code true} and {@code cause} is not an instance of {@link Exception}, the
   *                                 error is propagated through the netty pipeline.
   */
  private void handleChannelWriteFailure(Throwable cause, boolean propagateErrorIfRequired) {
    long writeFailureProcessingStartTime = System.currentTimeMillis();
    try {
      nettyMetrics.channelWriteError.inc();
      Exception exception;
      if (!(cause instanceof Exception)) {
        logger.warn("Encountered a throwable on channel write failure", cause);
        exception = new IllegalStateException("Encountered a Throwable - " + cause.getMessage());
        if (propagateErrorIfRequired) {
          // we can't ignore throwables - so we let Netty deal with it.
          ctx.fireExceptionCaught(cause);
          nettyMetrics.throwableCount.inc();
        }
      } else {
        exception = (Exception) cause;
      }
      onResponseComplete(exception);

      logger.trace("Cleaning up remaining chunks on write failure");
      Chunk chunk = chunksAwaitingCallback.poll();
      while (chunk != null) {
        chunk.resolveChunk(exception);
        chunk = chunksAwaitingCallback.poll();
      }
      chunk = chunksToWrite.poll();
      while (chunk != null) {
        chunksToWriteCount.decrementAndGet();
        chunk.resolveChunk(exception);
        chunk = chunksToWrite.poll();
      }
    } finally {
      nettyMetrics.channelWriteFailureProcessingTimeInMs
          .update(System.currentTimeMillis() - writeFailureProcessingStartTime);
    }
  }

  // helper classes

  /**
   * Class that represents a chunk of data.
   */
  private class Chunk {
    /**
     * The future that will be set on chunk resolution.
     */
    public final FutureResult<Long> future = new FutureResult<Long>();
    /**
     * The bytes associated with this chunk.
     */
    public final ByteBuffer buffer;
    /**
     * The number of bytes that will need to be written.
     */
    public final long bytesToBeWritten;
    /**
     * If progress in {@link #writeFuture} becomes greater than this number, the future/callback will be triggered.
     */
    public long writeCompleteThreshold;
    private final Callback<Long> callback;
    // working under the assumption that a chunk is scheduled to be written as soon as it is created.
    private final long chunkWriteStartTime = System.currentTimeMillis();

    /**
     * Creates a chunk.
     * @param buffer the {@link ByteBuffer} that forms the data of this chunk.
     * @param callback the {@link Callback} to invoke when {@link #writeCompleteThreshold} is reached.
     */
    public Chunk(ByteBuffer buffer, Callback<Long> callback) {
      this.buffer = buffer;
      bytesToBeWritten = buffer.remaining();
      this.callback = callback;
    }

    /**
     * Marks a chunk as handled and invokes the callback and future that accompanied this chunk of data. Once a chunk is
     * resolved, the data inside it is considered void.
     * @param exception the reason for chunk handling failure.
     */
    public void resolveChunk(Exception exception) {
      long chunkWriteFinishTime = System.currentTimeMillis();
      long bytesWritten = 0;
      if (exception == null) {
        bytesWritten = bytesToBeWritten;
        buffer.position(buffer.limit());
      }
      nettyMetrics.bytesWriteRate.mark(bytesWritten);
      future.done(bytesWritten, exception);
      if (callback != null) {
        callback.onCompletion(bytesWritten, exception);
      }
      long chunkResolutionProcessingTime = System.currentTimeMillis() - chunkWriteFinishTime;
      long chunkWriteTime = chunkWriteFinishTime - chunkWriteStartTime;
      nettyMetrics.channelWriteTimeInMs.update(chunkWriteTime);
      nettyMetrics.chunkResolutionProcessingTimeInMs.update(chunkResolutionProcessingTime);
      if (request != null) {
        request.getMetricsTracker().nioMetricsTracker.addToResponseProcessingTime(chunkWriteTime);
      }
    }
  }

  /**
   * Dispenses chunks when asked to by the {@link ChunkedWriteHandler}.
   */
  private class ChunkDispenser implements ChunkedInput<HttpContent> {
    // NOTE: Due to a bug in HttpChunkedInput, some code there has been reproduced here instead of using it directly.
    private boolean sentLastChunk = false;

    /**
     * Determines if input has ended by examining response state and number of chunks pending for write.
     * @return {@code true} if there are no more chunks to write and the end marker has been sent. {@code false}
     *         otherwise.
     */
    @Override
    public boolean isEndOfInput() {
      return allChunksWritten() && sentLastChunk;
    }

    @Override
    public void close() {
      // nothing to do.
    }

    /**
     * Dispenses the next chunk from {@link #chunksToWrite} if one is available and adds the chunk dispensed to
     * {@link #chunksAwaitingCallback}.
     * @param ctx the {@link ChannelHandlerContext} for the channel being written to.
     * @return a chunk of data if one is available. {@code null} otherwise.
     */
    @Override
    public HttpContent readChunk(ChannelHandlerContext ctx) {
      long chunkDispenseStartTime = System.currentTimeMillis();
      logger.trace("Servicing request for next chunk on channel {}", ctx.channel());
      HttpContent content = null;
      Chunk chunk = chunksToWrite.poll();
      if (chunk != null) {
        chunksToWriteCount.decrementAndGet();
        ByteBuf buf = Unpooled.wrappedBuffer(chunk.buffer);
        chunk.writeCompleteThreshold = totalBytesWritten.addAndGet(chunk.bytesToBeWritten);
        chunksAwaitingCallback.add(chunk);
        content = new DefaultHttpContent(buf);
      } else if (allChunksWritten() && !sentLastChunk) {
        // Send last chunk for this input
        sentLastChunk = true;
        content = LastHttpContent.EMPTY_LAST_CONTENT;
        logger.trace("Last chunk was sent on channel {}", ctx.channel());
      }
      nettyMetrics.chunkDispenseTimeInMs.update(System.currentTimeMillis() - chunkDispenseStartTime);
      return content;
    }

    /**
     * Determines if input has ended by examining response state and number of chunks pending for write.
     * @return {@code true} if there are no more chunks to write. {@code false} otherwise.
     */
    private boolean allChunksWritten() {
      return responseCompleteCalled.get() && !writeFuture.isDone() && chunksToWriteCount.get() == 0;
    }
  }

  // callback classes

  /**
   * Invokes callback on any chunks that are eligible for callback.
   */
  private class CallbackInvoker implements GenericProgressiveFutureListener<ChannelProgressiveFuture> {

    /**
     * Uses {@code progress} to determine chunks whose callbacks need to be invoked.
     * @param future the {@link ChannelProgressiveFuture} that is being listened on.
     * @param progress the total number of bytes that have been written starting from the time writes were invoked via
     *                 {@link ChunkedWriteHandler}.
     * @param total the total number of bytes that need to be written i.e. the target number. This is not relevant to
     *              {@link ChunkedWriteHandler} because there is no target number. All calls to this function except
     *              the very last one will have a negative {@code total}.
     */
    @Override
    public void operationProgressed(ChannelProgressiveFuture future, long progress, long total) {
      logger.trace("{} bytes of response written on channel {}", ctx.channel());
      while (chunksAwaitingCallback.peek() != null && progress >= chunksAwaitingCallback
          .peek().writeCompleteThreshold) {
        chunksAwaitingCallback.poll().resolveChunk(null);
      }
    }

    /**
     * Called once the write is complete i.e. either all chunks that were needed to be written were written or there
     * was an error  writing the chunks.
     * @param future the {@link ChannelProgressiveFuture} that is being listened on.
     */
    @Override
    public void operationComplete(ChannelProgressiveFuture future) {
      if (future.isSuccess()) {
        logger.trace("Response sending complete on channel {}", ctx.channel());
<<<<<<< HEAD
        completeRequest(!isKeepAlive);
=======
        completeRequest(request == null || !request.isKeepAlive());
>>>>>>> 2f46c0b4
      } else {
        handleChannelWriteFailure(future.cause(), true);
      }
    }
  }

  /**
   * Callback for writes of response metadata.
   */
  private class ResponseMetadataWriteListener implements GenericFutureListener<ChannelFuture> {

    /**
     * If the operation completed successfully, a write via the {@link ChunkedWriteHandler} is initiated. Otherwise,
     * failure is handled.
     * @param future the {@link ChannelFuture} that is being listened on.
     */
    @Override
    public void operationComplete(ChannelFuture future) {
      if (future.isSuccess()) {
        logger.trace("Starting ChunkedWriteHandler on channel {}", ctx.channel());
        writeFuture.addListener(new CallbackInvoker());
        ctx.writeAndFlush(new ChunkDispenser(), writeFuture);
      } else {
        handleChannelWriteFailure(future.cause(), true);
      }
    }
  }

  /**
   * Listener that will be attached to the write of an error response.
   */
  private class ErrorResponseWriteListener implements GenericFutureListener<ChannelFuture> {
    private final long responseWriteStartTime = System.currentTimeMillis();

    @Override
    public void operationComplete(ChannelFuture future)
        throws Exception {
      long channelWriteTime = System.currentTimeMillis() - responseWriteStartTime;
      if (!future.isSuccess()) {
        logger.error("Swallowing write exception encountered while sending error response to client on channel {}",
            ctx.channel(), future.cause());
        nettyMetrics.channelWriteError.inc();
      }
      nettyMetrics.channelWriteTimeInMs.update(channelWriteTime);
      if (request != null) {
        request.getMetricsTracker().nioMetricsTracker.addToResponseProcessingTime(channelWriteTime);
      }
      completeRequest(true);
    }
  }

  /**
   * Cleans up any chunks that were added after an error occurred. This is to guard against the case where
   * {@link CallbackInvoker#operationComplete(ChannelProgressiveFuture)} might have finished already.
   */
  private class CleanupCallback implements GenericFutureListener<ChannelFuture> {

    @Override
    public void operationComplete(ChannelFuture future)
        throws Exception {
      Throwable cause = future.cause();
      if (cause == null) {
        cause = new ClosedChannelException();
      }
      handleChannelWriteFailure(cause, false);
      logger.debug("Chunk cleanup complete on channel {}", ctx.channel());
    }
  }
}<|MERGE_RESOLUTION|>--- conflicted
+++ resolved
@@ -69,10 +69,6 @@
   private NettyRequest request = null;
   // marked as true once response sending is *completely* finished. Signifies that this instance is no longer useful.
   private volatile boolean responseComplete = false;
-<<<<<<< HEAD
-  private boolean isKeepAlive = false;
-=======
->>>>>>> 2f46c0b4
 
   /**
    * Create an instance of NettyResponseChannel that will use {@code ctx} to return responses.
@@ -192,18 +188,12 @@
    * Sets the request whose response is being served through this instance of NettyResponseChannel.
    * @param request the {@link NettyRequest} whose response is being served through this instance of
    *                NettyResponseChannel.
-   * @param isKeepAlive if {@code true}, the connection is to be kept alive if there aren't any errors.
-   */
-  protected void setRequest(NettyRequest request, boolean isKeepAlive) {
+   */
+  protected void setRequest(NettyRequest request) {
     if (request != null) {
       if (this.request == null) {
         this.request = request;
-<<<<<<< HEAD
-        this.isKeepAlive = isKeepAlive;
-        HttpHeaders.setKeepAlive(responseMetadata, isKeepAlive);
-=======
         HttpHeaders.setKeepAlive(responseMetadata, request.isKeepAlive());
->>>>>>> 2f46c0b4
       } else {
         throw new IllegalStateException(
             "Request has already been set inside NettyResponseChannel for channel {} " + ctx.channel());
@@ -389,13 +379,7 @@
       writeFuture.addListener(ChannelFutureListener.CLOSE);
       logger.trace("Requested closing of channel {}", ctx.channel());
     }
-<<<<<<< HEAD
-    if (request != null && request.isOpen()) {
-      closeRequest();
-    }
-=======
     closeRequest();
->>>>>>> 2f46c0b4
     responseComplete = true;
   }
 
@@ -598,11 +582,7 @@
     public void operationComplete(ChannelProgressiveFuture future) {
       if (future.isSuccess()) {
         logger.trace("Response sending complete on channel {}", ctx.channel());
-<<<<<<< HEAD
-        completeRequest(!isKeepAlive);
-=======
         completeRequest(request == null || !request.isKeepAlive());
->>>>>>> 2f46c0b4
       } else {
         handleChannelWriteFailure(future.cause(), true);
       }
