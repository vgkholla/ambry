package com.github.ambry.rest;

import com.codahale.metrics.Counter;
import com.codahale.metrics.Gauge;
import com.codahale.metrics.Histogram;
import com.codahale.metrics.Meter;
import com.codahale.metrics.MetricRegistry;
<<<<<<< HEAD
=======
import java.util.List;
>>>>>>> f846ef58
import java.util.concurrent.atomic.AtomicInteger;


/**
 * {@link RestServer} and Rest infrastructure ({@link AsyncRequestResponseHandler}) specific metrics tracking.
 * <p/>
 * Exports metrics that are triggered by Rest infrastructure to the provided {@link MetricRegistry}.
 */
public class RestServerMetrics {
  private final MetricRegistry metricRegistry;
  private final AtomicInteger asyncHandlerWorkerIndex = new AtomicInteger(0);

  // Rates
  // AsyncHandlerWorker
  public final Meter requestArrivalRate;
  public final Meter requestDequeuingRate;
  public final Meter requestQueuingRate;
  public final Meter responseArrivalRate;
  public final Meter responseCompletionRate;
  public final Meter responseQueuingRate;

  // Latencies
  // AsyncHandlerWorker
  public final Histogram requestPreProcessingTimeInMs;
  public final Histogram responsePreProcessingTimeInMs;

  // Errors
  // AsyncHandlerWorker
  public final Counter requestProcessingError;
  public final Counter requestQueueAddError;
  public final Counter resourceReleaseError;
  public final Counter responseAlreadyInFlightError;
  public final Counter responseCompleteTasksError;
  public final Counter responseProcessingError;
  public final Counter unexpectedError;
  public final Counter unknownRestMethodError;
  // AsyncRequestResponseHandler
  public final Counter requestResponseHandlerShutdownError;
  public final Counter requestResponseHandlerUnavailableError;
  // AsyncResponseInfo
  public final Counter trackingError;
  // RestServer
  public final Counter restServerInstantiationError;

  // Others
  // AsyncaHandlerWorker
  public final Counter responseExceptionCount;
  // AsyncRequestResponseHandler
  public final Histogram workerShutdownTimeInMs;
  public final Histogram workerStartTimeInMs;
  public final Histogram requestResponseHandlerShutdownTimeInMs;
  public final Histogram requestResponseHandlerStartTimeInMs;
  public final Counter residualRequestQueueSize;
  public final Counter residualResponseSetSize;
  // RestServer
  public final Histogram blobStorageServiceShutdownTimeInMs;
  public final Histogram blobStorageServiceStartTimeInMs;
  public final Histogram nioServerShutdownTimeInMs;
  public final Histogram nioServerStartTimeInMs;
  public final Histogram jmxReporterShutdownTimeInMs;
  public final Histogram jmxReporterStartTimeInMs;
  public final Histogram restRequestHandlerShutdownTimeInMs;
  public final Histogram restRequestHandlerStartTimeInMs;
  public final Histogram restResponseHandlerShutdownTimeInMs;
  public final Histogram restResponseHandlerStartTimeInMs;
  public final Histogram restServerShutdownTimeInMs;
  public final Histogram restServerStartTimeInMs;
  public final Histogram routerCloseTime;

  /**
   * Creates an instance of RestServerMetrics using the given {@code metricRegistry}.
   * @param metricRegistry the {@link MetricRegistry} to use for the metrics.
   */
  public RestServerMetrics(MetricRegistry metricRegistry) {
    this.metricRegistry = metricRegistry;

    // Rates
    // AsyncHandlerWorker
    requestArrivalRate = metricRegistry.meter(MetricRegistry.name(AsyncHandlerWorker.class, "RequestArrivalRate"));
    requestDequeuingRate = metricRegistry.meter(MetricRegistry.name(AsyncHandlerWorker.class, "RequestDequeuingRate"));
    requestQueuingRate = metricRegistry.meter(MetricRegistry.name(AsyncHandlerWorker.class, "RequestQueuingRate"));
    responseArrivalRate = metricRegistry.meter(MetricRegistry.name(AsyncHandlerWorker.class, "ResponseArrivalRate"));
    responseCompletionRate =
        metricRegistry.meter(MetricRegistry.name(AsyncHandlerWorker.class, "ResponseCompletionRate"));
    responseQueuingRate = metricRegistry.meter(MetricRegistry.name(AsyncHandlerWorker.class, "ResponseQueuingRate"));

    // Latencies
    // AsyncHandlerWorker
    requestPreProcessingTimeInMs =
        metricRegistry.histogram(MetricRegistry.name(AsyncHandlerWorker.class, "RequestPreProcessingTimeInMs"));
    responsePreProcessingTimeInMs =
        metricRegistry.histogram(MetricRegistry.name(AsyncHandlerWorker.class, "ResponsePreProcessingTimeInMs"));

    // Errors
    // AsyncHandlerWorker
    requestProcessingError =
        metricRegistry.counter(MetricRegistry.name(AsyncHandlerWorker.class, "RequestProcessingError"));
    requestQueueAddError =
        metricRegistry.counter(MetricRegistry.name(AsyncHandlerWorker.class, "RequestQueueAddError"));
    resourceReleaseError =
        metricRegistry.counter(MetricRegistry.name(AsyncHandlerWorker.class, "ResourceReleaseError"));
    responseAlreadyInFlightError =
        metricRegistry.counter(MetricRegistry.name(AsyncHandlerWorker.class, "ResponseAlreadyInFlightError"));
    responseCompleteTasksError =
        metricRegistry.counter(MetricRegistry.name(AsyncHandlerWorker.class, "ResponseCompleteTasksError"));
    responseProcessingError =
        metricRegistry.counter(MetricRegistry.name(AsyncHandlerWorker.class, "ResponseProcessingError"));
    unexpectedError = metricRegistry.counter(MetricRegistry.name(AsyncHandlerWorker.class, "UnexpectedError"));
    unknownRestMethodError =
        metricRegistry.counter(MetricRegistry.name(AsyncHandlerWorker.class, "UnknownRestMethodError"));
    // AsyncRequestResponseHandler
    requestResponseHandlerShutdownError =
        metricRegistry.counter(MetricRegistry.name(AsyncRequestResponseHandler.class, "ShutdownError"));
    requestResponseHandlerUnavailableError =
        metricRegistry.counter(MetricRegistry.name(AsyncRequestResponseHandler.class, "UnavailableError"));
    // AsyncResponseInfo
    trackingError = metricRegistry.counter(MetricRegistry.name(AsyncResponseInfo.class, "TrackingError"));
    // RestServer
    restServerInstantiationError = metricRegistry.counter(MetricRegistry.name(RestServer.class, "InstantiationError"));

    // Others
    // AsyncHandlerWorker
    responseExceptionCount =
        metricRegistry.counter(MetricRegistry.name(AsyncHandlerWorker.class, "ResponseExceptionCount"));
    // AsyncRequestResponseHandler
    workerShutdownTimeInMs =
        metricRegistry.histogram(MetricRegistry.name(AsyncRequestResponseHandler.class, "WorkerShutdownTimeInMs"));
    workerStartTimeInMs =
        metricRegistry.histogram(MetricRegistry.name(AsyncRequestResponseHandler.class, "WorkerStartTimeInMs"));
    requestResponseHandlerShutdownTimeInMs =
        metricRegistry.histogram(MetricRegistry.name(AsyncRequestResponseHandler.class, "ShutdownTimeInMs"));
    requestResponseHandlerStartTimeInMs =
        metricRegistry.histogram(MetricRegistry.name(AsyncRequestResponseHandler.class, "StartTimeInMs"));
    residualRequestQueueSize =
        metricRegistry.counter(MetricRegistry.name(AsyncHandlerWorker.class, "ResidualRequestQueueSize"));
    residualResponseSetSize =
        metricRegistry.counter(MetricRegistry.name(AsyncHandlerWorker.class, "ResidualResponseSetSize"));
    // RestServer
    blobStorageServiceShutdownTimeInMs =
        metricRegistry.histogram(MetricRegistry.name(RestServer.class, "BlobStorageServiceShutdownTimeInMs"));
    blobStorageServiceStartTimeInMs =
        metricRegistry.histogram(MetricRegistry.name(RestServer.class, "BlobStorageServiceStartTimeInMs"));
    jmxReporterShutdownTimeInMs =
        metricRegistry.histogram(MetricRegistry.name(RestServer.class, "JmxShutdownTimeInMs"));
    jmxReporterStartTimeInMs = metricRegistry.histogram(MetricRegistry.name(RestServer.class, "JmxStartTimeInMs"));
    nioServerShutdownTimeInMs =
        metricRegistry.histogram(MetricRegistry.name(RestServer.class, "NioServerShutdownTimeInMs"));
    nioServerStartTimeInMs = metricRegistry.histogram(MetricRegistry.name(RestServer.class, "NioServerStartTimeInMs"));
    restRequestHandlerShutdownTimeInMs =
        metricRegistry.histogram(MetricRegistry.name(RestServer.class, "RestRequestHandlerShutdownTimeInMs"));
    restRequestHandlerStartTimeInMs =
        metricRegistry.histogram(MetricRegistry.name(RestServer.class, "RestRequestHandlerStartTimeInMs"));
    restResponseHandlerShutdownTimeInMs =
        metricRegistry.histogram(MetricRegistry.name(RestServer.class, "RestResponseHandlerShutdownTimeInMs"));
    restResponseHandlerStartTimeInMs =
        metricRegistry.histogram(MetricRegistry.name(RestServer.class, "RestResponseHandlerStartTimeInMs"));
    restServerShutdownTimeInMs =
        metricRegistry.histogram(MetricRegistry.name(RestServer.class, "RestServerShutdownTimeInMs"));
    restServerStartTimeInMs =
        metricRegistry.histogram(MetricRegistry.name(RestServer.class, "RestServerStartTimeInMs"));
    routerCloseTime = metricRegistry.histogram(MetricRegistry.name(RestServer.class, "RouterCloseTimeInMs"));
  }

  /**
   * Registers the {@code asyncHandlerWorker} so that its metrics (request/response queue sizes) can be tracked.
   * @param asyncHandlerWorker the {@link AsyncHandlerWorker} whose metrics need to be tracked.
   */
<<<<<<< HEAD
  public void registerAsyncHandlerWorker(final AsyncHandlerWorker asyncHandlerWorker) {
=======
  public void registerAsyncRequestResponseHandler(final AsyncRequestResponseHandler requestResponseHandler) {
>>>>>>> f846ef58
    int pos = asyncHandlerWorkerIndex.getAndIncrement();
    Gauge<Integer> gauge = new Gauge<Integer>() {
      @Override
      public Integer getValue() {
<<<<<<< HEAD
        return asyncHandlerWorker.getRequestQueueSize();
=======
        return requestResponseHandler.getRequestQueueSize();
>>>>>>> f846ef58
      }
    };
    metricRegistry.register(MetricRegistry.name(AsyncHandlerWorker.class, pos + "-RequestQueueSize"), gauge);
    gauge = new Gauge<Integer>() {
      @Override
      public Integer getValue() {
<<<<<<< HEAD
        return asyncHandlerWorker.getResponseSetSize();
=======
        return requestResponseHandler.getResponseSetSize();
>>>>>>> f846ef58
      }
    };
    metricRegistry.register(MetricRegistry.name(AsyncHandlerWorker.class, pos + "-ResponseSetSize"), gauge);
  }

  /**
   * Periodically reports key metrics of the {@code asyncRequestResponseHandler}.
   * @param asyncRequestResponseHandler the {@link AsyncRequestResponseHandler} whose key metrics have to be tracked.
   */
  public void trackAsyncRequestResponseHandler(final AsyncRequestResponseHandler asyncRequestResponseHandler) {
    Gauge<Integer> totalRequestQueueSize = new Gauge<Integer>() {
      @Override
      public Integer getValue() {
        return asyncRequestResponseHandler.getRequestQueueSize();
      }
    };
    metricRegistry.register(MetricRegistry.name(AsyncRequestResponseHandler.class, "TotalRequestQueueSize"),
        totalRequestQueueSize);

    Gauge<Integer> totalResponseSetSize = new Gauge<Integer>() {
      @Override
      public Integer getValue() {
        return asyncRequestResponseHandler.getResponseSetSize();
      }
    };
    metricRegistry
        .register(MetricRegistry.name(AsyncRequestResponseHandler.class, "TotalResponseSetSize"), totalResponseSetSize);

    Gauge<Integer> asyncHandlerWorkersAlive = new Gauge<Integer>() {
      @Override
      public Integer getValue() {
        return asyncRequestResponseHandler.getWorkersAlive();
      }
    };
    metricRegistry.register(MetricRegistry.name(AsyncRequestResponseHandler.class, "AsyncHandlerWorkersAlive"),
        asyncHandlerWorkersAlive);
  }
}<|MERGE_RESOLUTION|>--- conflicted
+++ resolved
@@ -5,10 +5,6 @@
 import com.codahale.metrics.Histogram;
 import com.codahale.metrics.Meter;
 import com.codahale.metrics.MetricRegistry;
-<<<<<<< HEAD
-=======
-import java.util.List;
->>>>>>> f846ef58
 import java.util.concurrent.atomic.AtomicInteger;
 
 
@@ -176,31 +172,19 @@
    * Registers the {@code asyncHandlerWorker} so that its metrics (request/response queue sizes) can be tracked.
    * @param asyncHandlerWorker the {@link AsyncHandlerWorker} whose metrics need to be tracked.
    */
-<<<<<<< HEAD
   public void registerAsyncHandlerWorker(final AsyncHandlerWorker asyncHandlerWorker) {
-=======
-  public void registerAsyncRequestResponseHandler(final AsyncRequestResponseHandler requestResponseHandler) {
->>>>>>> f846ef58
     int pos = asyncHandlerWorkerIndex.getAndIncrement();
     Gauge<Integer> gauge = new Gauge<Integer>() {
       @Override
       public Integer getValue() {
-<<<<<<< HEAD
         return asyncHandlerWorker.getRequestQueueSize();
-=======
-        return requestResponseHandler.getRequestQueueSize();
->>>>>>> f846ef58
       }
     };
     metricRegistry.register(MetricRegistry.name(AsyncHandlerWorker.class, pos + "-RequestQueueSize"), gauge);
     gauge = new Gauge<Integer>() {
       @Override
       public Integer getValue() {
-<<<<<<< HEAD
         return asyncHandlerWorker.getResponseSetSize();
-=======
-        return requestResponseHandler.getResponseSetSize();
->>>>>>> f846ef58
       }
     };
     metricRegistry.register(MetricRegistry.name(AsyncHandlerWorker.class, pos + "-ResponseSetSize"), gauge);
