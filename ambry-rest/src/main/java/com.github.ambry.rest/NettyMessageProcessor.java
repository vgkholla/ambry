package com.github.ambry.rest;

import io.netty.channel.ChannelHandlerContext;
import io.netty.channel.SimpleChannelInboundHandler;
import io.netty.handler.codec.http.HttpContent;
import io.netty.handler.codec.http.HttpHeaders;
import io.netty.handler.codec.http.HttpObject;
import io.netty.handler.codec.http.HttpRequest;
import io.netty.handler.codec.http.LastHttpContent;
import io.netty.handler.timeout.IdleState;
import io.netty.handler.timeout.IdleStateEvent;
import java.nio.channels.ClosedChannelException;
import org.slf4j.Logger;
import org.slf4j.LoggerFactory;


/**
 * Inbound request handler for Netty.
 * <p/>
 * It processes a request (in parts) by converting it from Netty specific objects ({@link HttpObject},
 * {@link HttpRequest}, {@link HttpContent}) into {@link RestRequest}, a generic request object that all the RESTful
 * layers can understand and passes it down the pipeline to a {@link BlobStorageService} through a
 * {@link RestRequestHandler}.
 * <p/>
 * It also maintains three pieces of state: -
 * 1. {@link RestRequest} representing the request - This is required since {@link HttpContent} that arrives
 * subsequently has to be available for reading through the read operations of {@link RestRequest}. This is a Netty
 * specific implementation, {@link NettyRequest}.
 * 2. {@link RestRequestHandler} that is used to handle requests - This is optional but the same instance of
 * {@link RestRequestHandler} is used for the lifetime of the channel.
 * 3. {@link RestResponseChannel} - An abstraction of the network channel that the underlying layers can use to reply to
 * the client. This has to maintained at least per request in order to inform the client of early processing exceptions.
 * (exceptions that occur before the request is handed off to the {@link RestRequestHandler}). This is a Netty specific
 * implementation, ({@link NettyResponseChannel}).
 * <p/>
 * Every time a new channel is created, Netty creates instances of all handlers in its pipeline. Since this class is one
 * of the handlers, a new instance of it is created for every connection. Therefore there can be multiple instances of
 * this class at any point of time.
 * <p/>
 * If there is no keepalive, a channel is created and destroyed for the lifetime of exactly one request. If there is
 * keepalive, requests can follow one after the other. But at any point of time, only one request is actually "alive"
 * in the channel (i.e. there cannot be multiple requests in flight that are being actively served on the same channel).
 */
class NettyMessageProcessor extends SimpleChannelInboundHandler<HttpObject> {
  private final NettyMetrics nettyMetrics;
  private final NettyConfig nettyConfig;
  private final RestRequestHandler requestHandler;
  private final Logger logger = LoggerFactory.getLogger(getClass());

  // variables that will live through the life of the channel.
  private ChannelHandlerContext ctx = null;

  // variables that will live for the life of a single request.
  private volatile NettyRequest request = null;
  private volatile NettyResponseChannel responseChannel = null;
  private volatile boolean requestContentFullyReceived = false;

  // variables that live for one channelRead0
  private volatile Long lastChannelReadTime = null;

  /**
   * Creates a new NettyMessageProcessor instance with a metrics tracking object, a configuration object and a
   * {@code requestHandler}.
   * @param nettyMetrics the metrics object to use.
   * @param nettyConfig the configuration object to use.
   * @param requestHandler the {@link RestRequestHandler} that can be used to submit requests that need to be handled.
   */
  public NettyMessageProcessor(NettyMetrics nettyMetrics, NettyConfig nettyConfig, RestRequestHandler requestHandler) {
    this.nettyMetrics = nettyMetrics;
    this.nettyConfig = nettyConfig;
    this.requestHandler = requestHandler;
    logger.trace("Instantiated NettyMessageProcessor");
  }

  /**
   * Netty calls this function when the channel is active.
   * <p/>
   * This is called exactly once in the lifetime of the channel. If there is no keepalive, this will be called
   * before the request (and the channel lives to serve exactly one request). If there is keepalive, this will be
   * called just once before receiving the first request.
   * @param ctx The {@link ChannelHandlerContext} that can be used to perform operations on the channel.
   */
  @Override
  public void channelActive(ChannelHandlerContext ctx) {
    logger.trace("Channel {} active", ctx.channel());
    this.ctx = ctx;
    nettyMetrics.channelCreationRate.mark();
  }

  /**
   * Netty calls this function when channel becomes inactive. The channel becomes inactive AFTER it is closed. Any tasks
   * that are performed at this point in time cannot communicate with the client.
   * <p/>
   * This is called exactly once in the lifetime of the channel. If there is no keepalive, this will be called
   * after one request (since the channel lives to serve exactly one request). If there is keepalive, this will be
   * called once all the requests are done (the channel is closed).
   * <p/>
   * At this point we can perform state cleanup.
   * @param ctx The {@link ChannelHandlerContext} that can be used to perform operations on the channel.
   */
  @Override
  public void channelInactive(ChannelHandlerContext ctx) {
    logger.trace("Channel {} inactive", ctx.channel());
    nettyMetrics.channelDestructionRate.mark();
    if (request != null && request.isOpen()) {
      logger.error("Request {} was aborted because the channel became inactive", request.getUri());
      onRequestAborted(new ClosedChannelException());
    }
  }

  /**
   * Netty calls this function when any exception is caught during the functioning of this handler.
   * <p/>
   * Centralized error handling based on the exception is performed here. Error responses are sent to the client via
   * the {@link RestResponseChannel} wherever possible.
   * <p/>
   * If this function throws an Exception, it is bubbled up to the handler before this one in the Netty pipeline.
   * @param ctx The {@link ChannelHandlerContext} that can be used to perform operations on the channel.
   * @param cause The cause of the error.
   * @throws Exception if there is an {@link Exception} while handling the {@code cause} caught.
   */
  @Override
  public void exceptionCaught(ChannelHandlerContext ctx, Throwable cause)
      throws Exception {
    try {
      nettyMetrics.processorExceptionCaughtCount.inc();
      if (cause instanceof RestServiceException) {
        RestServiceErrorCode errorCode = ((RestServiceException) cause).getErrorCode();
        if (ResponseStatus.getResponseStatus(errorCode) == ResponseStatus.BadRequest) {
          logger.debug("Error on channel {}", ctx.channel(), errorCode, cause);
        } else {
          logger.error("Error on channel {}", ctx.channel(), errorCode, cause);
        }
      } else {
        logger.error("Error on channel {}", ctx.channel(), cause);
      }
      if (cause instanceof Exception) {
        onRequestAborted((Exception) cause);
      } else {
        ctx.fireExceptionCaught(cause);
      }
    } catch (Exception e) {
      String uri = (request != null) ? request.getUri() : null;
      nettyMetrics.exceptionCaughtTasksError.inc();
      logger.error("Swallowing exception during exceptionCaught tasks on channel {} for request {}", ctx.channel(), uri,
          e);
      ctx.close();
    }
  }

  /**
   * Netty calls this function when events that we have registered for, occur (in this case we are specifically waiting
   * for {@link IdleStateEvent} so that we close connections that have been idle too long - maybe due to client failure)
   * @param ctx The {@link ChannelHandlerContext} that can be used to perform operations on the channel.
   * @param event The event that occurred.
   */
  @Override
  public void userEventTriggered(ChannelHandlerContext ctx, Object event) {
    // NOTE: This is specifically in place to handle connections that close unexpectedly from the client side.
    // Even in that situation, any cleanup code that we have in the handlers will have to be called.
    // This ensures that multiple chunk requests that a handler may be tracking is cleaned up properly. We need this
    // especially because request handlers handle multiple requests at the same time and might have some state for each
    // connection.
    if (event instanceof IdleStateEvent && ((IdleStateEvent) event).state() == IdleState.ALL_IDLE) {
      logger.info("Channel {} has been idle for {} seconds. Closing it", ctx.channel(),
          nettyConfig.nettyServerIdleTimeSeconds);
      nettyMetrics.idleConnectionCloseCount.inc();
      if (request != null) {
        onRequestAborted(new ClosedChannelException());
      }
    }
  }

  /**
   * Netty calls this function whenever data is available on the channel that can be read.
   * <p/>
   * {@link HttpRequest} is converted to {@link NettyRequest} and passed to the the {@link RestRequestHandler}.
   * <p/>
   * {@link HttpContent} is added to the {@link NettyRequest} currently being served by the channel.
   * @param ctx The {@link ChannelHandlerContext} that can be used to perform operations on the channel.
   * @param obj The {@link HttpObject} that forms a part of a request.
   * @throws RestServiceException if there is an error handling the processing of the current {@link HttpObject}.
   */
  @Override
  public void channelRead0(ChannelHandlerContext ctx, HttpObject obj)
      throws RestServiceException {
    logger.trace("Reading on channel {}", ctx.channel());
    long currentTime = System.currentTimeMillis();

    if (obj instanceof HttpRequest) {
      handleRequest((HttpRequest) obj);
    } else if (obj instanceof HttpContent) {
      handleContent((HttpContent) obj);
    } else {
      logger.warn("Received null/unrecognized HttpObject {} on channel {}", obj, ctx.channel());
      nettyMetrics.unknownHttpObjectError.inc();
      if (responseChannel == null || responseChannel.isResponseComplete()) {
<<<<<<< HEAD
        refreshState();
=======
        resetState();
>>>>>>> 2f46c0b4
      }
      throw new RestServiceException("HttpObject received is null or not of a known type",
          RestServiceErrorCode.UnknownHttpObject);
    }

    if (lastChannelReadTime != null) {
      nettyMetrics.channelReadIntervalInMs.update(currentTime - lastChannelReadTime);
      logger.trace("Delay between channel reads is {} ms", (currentTime - lastChannelReadTime));
    }
    lastChannelReadTime = currentTime;
  }

  /**
   * Handles a {@link HttpRequest}.
   * <p/>
   * Does some state maintenance for all HTTP methods by creating a {@link RestRequest} wrapping this
   * {@link HttpRequest}
   * <p/>
   * In case of POST, delegates handling of {@link RestRequest} to the {@link RestRequestHandler}.
   * @param httpRequest the {@link HttpRequest} that needs to be handled.
   * @throws RestServiceException if there is an error handling the current {@link HttpRequest}.
   */
  private void handleRequest(HttpRequest httpRequest)
      throws RestServiceException {
    if (responseChannel == null || responseChannel.isResponseComplete()) {
      long processingStartTime = System.currentTimeMillis();
      try {
<<<<<<< HEAD
        refreshState();
=======
        resetState();
>>>>>>> 2f46c0b4
        nettyMetrics.requestArrivalRate.mark();
        if (!httpRequest.getDecoderResult().isSuccess()) {
          logger.warn("Decoder failed because of malformed request on channel {}", ctx.channel());
          nettyMetrics.malformedRequestError.inc();
          throw new RestServiceException("Decoder failed because of malformed request",
              RestServiceErrorCode.MalformedRequest);
        }
        // We need to maintain state about the request itself for the subsequent parts (if any) that come in. We will
        // attach content to the request as the content arrives.
        request = new NettyRequest(httpRequest, nettyMetrics);
        responseChannel.setRequest(request, HttpHeaders.isKeepAlive(httpRequest));
        logger.trace("Channel {} now handling request {}", ctx.channel(), request.getUri());
        // We send POST for handling immediately since we expect valid content with it.
        // With any other method that we support, we do not expect any valid content. LastHttpContent is a Netty thing.
        // So we wait for LastHttpContent (throw an error if we don't receive it or receive something else) and then
        // schedule the other methods for handling in handleContent().
        if (request.getRestMethod().equals(RestMethod.POST)) {
          requestHandler.handleRequest(request, responseChannel);
        }
      } finally {
        request.getMetricsTracker().nioMetricsTracker
            .addToRequestProcessingTime(System.currentTimeMillis() - processingStartTime);
      }
    } else {
      // We have received a request when we were not expecting one. This shouldn't happen and there is no good way to
      // deal with it. So just update a metric and log an error and abort the ongoing request.
      logger.warn("Discarding unexpected request on channel {}. Request under processing: {}. Unexpected request: {}",
          ctx.channel(), request.getUri(), httpRequest.getUri());
      nettyMetrics.duplicateRequestError.inc();
    }
  }

  /**
   * Handles a {@link HttpContent}.
   * <p/>
   * Checks to see that a valid {@link RestRequest} is available so that the content can be pushed into the request.
   * <p/>
   * If the HTTP method for the request is something other than POST, delegates handling of {@link RestRequest} to the
   * {@link RestRequestHandler} when {@link LastHttpContent} is received.
   * @param httpContent the {@link HttpContent} that needs to be handled.
   * @throws RestServiceException if there is an error handling the current {@link HttpContent}.
   */
  private void handleContent(HttpContent httpContent)
      throws RestServiceException {
    if (request != null && !requestContentFullyReceived) {
      long processingStartTime = System.currentTimeMillis();
      nettyMetrics.bytesReadRate.mark(httpContent.content().readableBytes());
      try {
        logger.trace("Received content for request - {}", request.getUri());
        try {
          requestContentFullyReceived = httpContent instanceof LastHttpContent;
          request.addContent(httpContent);
        } catch (IllegalStateException e) {
          nettyMetrics.contentAdditionError.inc();
          throw new RestServiceException(e, RestServiceErrorCode.InvalidRequestState);
        }
      } finally {
        long chunkProcessingTime = System.currentTimeMillis() - processingStartTime;
        nettyMetrics.requestChunkProcessingTimeInMs.update(chunkProcessingTime);
        request.getMetricsTracker().nioMetricsTracker.addToRequestProcessingTime(chunkProcessingTime);
      }
      if (!request.getRestMethod().equals(RestMethod.POST)) {
        requestHandler.handleRequest(request, responseChannel);
      }
    } else {
<<<<<<< HEAD
      refreshState();
      logger.warn("Received content without a request on channel {}", ctx.channel());
=======
      resetState();
      logger.warn("Received content when it was not expected on channel {}", ctx.channel());
>>>>>>> 2f46c0b4
      nettyMetrics.noRequestError.inc();
      throw new RestServiceException("Received content without a request", RestServiceErrorCode.InvalidRequestState);
    }
  }

  /**
   * Performs tasks that need to be performed when the request is aborted.
   * @param exception the reason the request was aborted.
   */
  private void onRequestAborted(Exception exception) {
    if (responseChannel != null) {
      if (request != null && !responseChannel.isResponseComplete()) {
        logger.trace("Request {} is aborted", request.getUri());
      }
      responseChannel.onResponseComplete(exception);
    } else {
      // we specifically do not send an error response to the client directly (through ctx) at this point because of
      // the state transitions that we expect. If the client has sent *anything* at all to us after the completion of
      // the last request (or just after channel became active if this is a newly created channel), we would have a
      // response channel. If we do not have a response channel, it is because the client hasn't sent us anything and
      // isn't *expecting* a response.
      // However we close the channel so that the client realizes something is wrong.
      logger.warn("No RestResponseChannel available for channel {}. Could not send error to client. Closing channel",
          ctx.channel());
      nettyMetrics.missingResponseChannelError.inc();
      ctx.close();
    }
  }

  /**
<<<<<<< HEAD
   * Refreshes the state of the processor in preparation for the next request.
   */
  private void refreshState() {
=======
   * Resets the state of the processor in preparation for the next request.
   */
  private void resetState() {
>>>>>>> 2f46c0b4
    request = null;
    lastChannelReadTime = null;
    requestContentFullyReceived = false;
    responseChannel = new NettyResponseChannel(ctx, nettyMetrics);
    logger.trace("Refreshed state for channel {}", ctx.channel());
  }
}<|MERGE_RESOLUTION|>--- conflicted
+++ resolved
@@ -195,11 +195,7 @@
       logger.warn("Received null/unrecognized HttpObject {} on channel {}", obj, ctx.channel());
       nettyMetrics.unknownHttpObjectError.inc();
       if (responseChannel == null || responseChannel.isResponseComplete()) {
-<<<<<<< HEAD
-        refreshState();
-=======
         resetState();
->>>>>>> 2f46c0b4
       }
       throw new RestServiceException("HttpObject received is null or not of a known type",
           RestServiceErrorCode.UnknownHttpObject);
@@ -227,11 +223,7 @@
     if (responseChannel == null || responseChannel.isResponseComplete()) {
       long processingStartTime = System.currentTimeMillis();
       try {
-<<<<<<< HEAD
-        refreshState();
-=======
         resetState();
->>>>>>> 2f46c0b4
         nettyMetrics.requestArrivalRate.mark();
         if (!httpRequest.getDecoderResult().isSuccess()) {
           logger.warn("Decoder failed because of malformed request on channel {}", ctx.channel());
@@ -242,7 +234,7 @@
         // We need to maintain state about the request itself for the subsequent parts (if any) that come in. We will
         // attach content to the request as the content arrives.
         request = new NettyRequest(httpRequest, nettyMetrics);
-        responseChannel.setRequest(request, HttpHeaders.isKeepAlive(httpRequest));
+        responseChannel.setRequest(request);
         logger.trace("Channel {} now handling request {}", ctx.channel(), request.getUri());
         // We send POST for handling immediately since we expect valid content with it.
         // With any other method that we support, we do not expect any valid content. LastHttpContent is a Netty thing.
@@ -257,7 +249,7 @@
       }
     } else {
       // We have received a request when we were not expecting one. This shouldn't happen and there is no good way to
-      // deal with it. So just update a metric and log an error and abort the ongoing request.
+      // deal with it. So just update a metric and log an error.
       logger.warn("Discarding unexpected request on channel {}. Request under processing: {}. Unexpected request: {}",
           ctx.channel(), request.getUri(), httpRequest.getUri());
       nettyMetrics.duplicateRequestError.inc();
@@ -297,13 +289,8 @@
         requestHandler.handleRequest(request, responseChannel);
       }
     } else {
-<<<<<<< HEAD
-      refreshState();
-      logger.warn("Received content without a request on channel {}", ctx.channel());
-=======
       resetState();
       logger.warn("Received content when it was not expected on channel {}", ctx.channel());
->>>>>>> 2f46c0b4
       nettyMetrics.noRequestError.inc();
       throw new RestServiceException("Received content without a request", RestServiceErrorCode.InvalidRequestState);
     }
@@ -334,15 +321,9 @@
   }
 
   /**
-<<<<<<< HEAD
-   * Refreshes the state of the processor in preparation for the next request.
-   */
-  private void refreshState() {
-=======
    * Resets the state of the processor in preparation for the next request.
    */
   private void resetState() {
->>>>>>> 2f46c0b4
     request = null;
     lastChannelReadTime = null;
     requestContentFullyReceived = false;
