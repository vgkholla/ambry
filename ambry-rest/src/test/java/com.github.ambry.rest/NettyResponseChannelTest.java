package com.github.ambry.rest;

import com.codahale.metrics.MetricRegistry;
import com.github.ambry.router.Callback;
import io.netty.buffer.ByteBuf;
import io.netty.buffer.Unpooled;
import io.netty.channel.ChannelHandlerContext;
import io.netty.channel.ChannelOutboundHandler;
import io.netty.channel.ChannelOutboundHandlerAdapter;
import io.netty.channel.ChannelPromise;
import io.netty.channel.SimpleChannelInboundHandler;
import io.netty.channel.embedded.EmbeddedChannel;
import io.netty.handler.codec.http.DefaultHttpContent;
import io.netty.handler.codec.http.DefaultHttpRequest;
import io.netty.handler.codec.http.DefaultLastHttpContent;
import io.netty.handler.codec.http.HttpContent;
import io.netty.handler.codec.http.HttpHeaders;
import io.netty.handler.codec.http.HttpMethod;
import io.netty.handler.codec.http.HttpObject;
import io.netty.handler.codec.http.HttpRequest;
import io.netty.handler.codec.http.HttpResponse;
import io.netty.handler.codec.http.HttpResponseStatus;
import io.netty.handler.codec.http.HttpVersion;
import io.netty.handler.codec.http.LastHttpContent;
import io.netty.handler.stream.ChunkedWriteHandler;
import java.io.ByteArrayOutputStream;
import java.io.IOException;
import java.nio.ByteBuffer;
import java.nio.channels.ClosedChannelException;
import java.text.ParseException;
import java.util.Date;
import java.util.concurrent.CountDownLatch;
import java.util.concurrent.ExecutionException;
import java.util.concurrent.Future;
import java.util.concurrent.TimeUnit;
import java.util.concurrent.TimeoutException;
import java.util.concurrent.atomic.AtomicLong;
import org.junit.Test;

import static org.junit.Assert.*;


/**
 * Tests functionality of {@link NettyResponseChannel}.
 * <p/>
 * To understand what each {@link TestingUri} is doing, refer to
 * {@link MockNettyMessageProcessor#handleRequest(HttpRequest)} and
 * {@link MockNettyMessageProcessor#handleContent(HttpContent)}
 */
public class NettyResponseChannelTest {
  /**
   * Tests the common workflow of the {@link NettyResponseChannel} i.e., add some content to response body via
   * {@link NettyResponseChannel#write(ByteBuffer, Callback)} and then completes the response.
   * <p/>
   * For a description of what different URIs do, check {@link TestingUri}. For the actual functionality, check
   * {@link MockNettyMessageProcessor}).
   * @throws IOException
   */
  @Test
  public void commonCaseTest()
      throws IOException {
    String content = "@@randomContent@@@";
    String lastContent = "@@randomLastContent@@@";
    EmbeddedChannel channel = createEmbeddedChannel();
    AtomicLong requestIdGenerator = new AtomicLong(0);

    final int ITERATIONS = 5;
    for (int i = 0; i < 5; i++) {
      boolean isKeepAlive = i != (ITERATIONS - 1);
<<<<<<< HEAD
      String contentToSend = content + requestIdGenerator;
=======
      String contentToSend = content + requestIdGenerator.getAndIncrement();
>>>>>>> 2f46c0b4
      HttpRequest httpRequest = createRequest(HttpMethod.POST, "/");
      HttpHeaders.setKeepAlive(httpRequest, isKeepAlive);
      channel.writeInbound(httpRequest);
      channel.writeInbound(createContent(contentToSend, false));
      channel.writeInbound(createContent(lastContent, true));
      // first outbound has to be response.
      HttpResponse response = (HttpResponse) channel.readOutbound();
      assertEquals("Unexpected response status", HttpResponseStatus.OK, response.getStatus());
      // content echoed back.
      String returnedContent = getContentString((HttpContent) channel.readOutbound());
      assertEquals("Content does not match with expected content", contentToSend, returnedContent);
      // last content echoed back.
      returnedContent = getContentString((HttpContent) channel.readOutbound());
      assertEquals("Content does not match with expected content", lastContent, returnedContent);
      assertTrue("Did not receive end marker", channel.readOutbound() instanceof LastHttpContent);
      assertEquals("Unexpected channel state on the server", isKeepAlive, channel.isActive());
    }
  }

  /**
   * Checks the case where no body needs to be returned but just a
   * {@link RestResponseChannel#onResponseComplete(Exception)} is called on the server. This should return just
   * response metadata.
   */
  @Test
  public void noResponseBodyTest() {
    EmbeddedChannel channel = createEmbeddedChannel();
    channel.writeInbound(createRequest(HttpMethod.GET, TestingUri.ImmediateResponseComplete.toString()));
    // There should be a response.
    HttpResponse response = (HttpResponse) channel.readOutbound();
    assertEquals("Unexpected response status", HttpResponseStatus.OK, response.getStatus());
    // Channel should be closed.
    assertFalse("Channel not closed on the server", channel.isActive());
  }

  /**
   * Checks behaviour of {@link RestResponseChannel#onResponseComplete(Exception)} with valid
   * {@link RestServiceException}s and a {@link RuntimeException}.
   */
  @Test
  public void onResponseCompleteWithExceptionTest() {
    // Throws BadRequest RestServiceException. There should be a BAD_REQUEST HTTP response.
    doOnResponseCompleteWithExceptionTest(TestingUri.OnResponseCompleteWithBadRequest, HttpResponseStatus.BAD_REQUEST);

    // Throws InternalServerError RestServiceException. There should be a INTERNAL_SERVER_ERROR HTTP response.
    doOnResponseCompleteWithExceptionTest(TestingUri.OnResponseCompleteWithInternalServerError,
        HttpResponseStatus.INTERNAL_SERVER_ERROR);

    // Throws RuntimeException. There should be a INTERNAL_SERVER_ERROR HTTP response.
    doOnResponseCompleteWithExceptionTest(TestingUri.OnResponseCompleteWithNonRestException,
        HttpResponseStatus.INTERNAL_SERVER_ERROR);
  }

  /**
   * Performs bad state transitions and verifies that they throw the right exceptions.
   * @throws Exception
   */
  @Test
  public void badStateTransitionsTest()
      throws Exception {
    // write after close.
    doBadStateTransitionTest(TestingUri.WriteAfterClose, ClosedChannelException.class);

    // modify response data after it has been written to the channel
    doBadStateTransitionTest(TestingUri.ModifyResponseMetadataAfterWrite, IllegalStateException.class);
  }

  /**
   * Tests that no exceptions are thrown on repeating idempotent operations. Does <b><i>not</i></b> currently test that
   * state changes are idempotent.
   */
  @Test
  public void idempotentOperationsTest() {
    doIdempotentOperationsTest(TestingUri.MultipleClose);
    doIdempotentOperationsTest(TestingUri.MultipleOnResponseComplete);
  }

  /**
   * Tests behaviour of various functions of {@link NettyResponseChannel} under write failures.
   * @throws Exception
   */
  @Test
  public void behaviourUnderWriteFailuresTest()
      throws Exception {
    onResponseCompleteUnderWriteFailureTest(TestingUri.ImmediateResponseComplete);
    onResponseCompleteUnderWriteFailureTest(TestingUri.OnResponseCompleteWithBadRequest);

    // writing to channel with a outbound handler that generates an Exception
    try {
      String content = "@@randomContent@@@";
      MockNettyMessageProcessor processor = new MockNettyMessageProcessor();
      ChannelOutboundHandler badOutboundHandler = new ExceptionOutboundHandler();
      EmbeddedChannel channel = new EmbeddedChannel(badOutboundHandler, processor);
      channel.writeInbound(createRequest(HttpMethod.GET, "/"));
      // channel gets closed because of write failure
      channel.writeInbound(createContent(content, true));
      fail("Callback for write would have thrown an Exception");
    } catch (Exception e) {
      assertEquals("Exception not as expected", ExceptionOutboundHandler.EXCEPTION_MESSAGE, e.getMessage());
    }

    // writing to channel with a outbound handler that generates an Error
    EmbeddedChannel channel = new EmbeddedChannel(new ErrorOutboundHandler(), new MockNettyMessageProcessor());
    try {
      channel.writeInbound(createRequest(HttpMethod.GET, TestingUri.WriteFailureWithThrowable.toString()));
    } catch (Error e) {
      assertEquals("Unexpected error", ErrorOutboundHandler.ERROR_MESSAGE, e.getMessage());
    }

    channel = createEmbeddedChannel();
    channel.writeInbound(createRequest(HttpMethod.GET, TestingUri.ResponseFailureMidway.toString()));
    assertFalse("Channel is not closed at the remote end", channel.isActive());
  }

  /**
   * Tests handling of content that is larger than write buffer size. In this test case, the write buffer low and high
   * watermarks are requested to be set to 1 and 2 respectively so the content will be written byte by byte into the
   * {@link NettyResponseChannel}. This does <b><i>not</i></b> test for the same situation in a async scenario since
   * {@link EmbeddedChannel} only provides blocking semantics.
   * @throws IOException
   */
  @Test
  public void fillWriteBufferTest()
      throws IOException {
    String content = "@@randomContent@@@";
    String lastContent = "@@randomLastContent@@@";
    EmbeddedChannel channel = createEmbeddedChannel();
    channel.writeInbound(createRequest(HttpMethod.GET, TestingUri.FillWriteBuffer.toString()));
    channel.writeInbound(createContent(content, false));
    channel.writeInbound(createContent(lastContent, true));

    // first outbound has to be response.
    HttpResponse response = (HttpResponse) channel.readOutbound();
    assertEquals("Unexpected response status", HttpResponseStatus.OK, response.getStatus());
    // content echoed back.
    StringBuilder returnedContent = new StringBuilder();
    while (returnedContent.length() < content.length()) {
      returnedContent.append(getContentString((HttpContent) channel.readOutbound()));
    }
    assertEquals("Content does not match with expected content", content, returnedContent.toString());
    // last content echoed back.
    StringBuilder returnedLastContent = new StringBuilder();
    while (returnedLastContent.length() < lastContent.length()) {
      returnedLastContent.append(getContentString((HttpContent) channel.readOutbound()));
    }
    assertEquals("Content does not match with expected content", lastContent, returnedLastContent.toString());
    assertFalse("Channel not closed on the server", channel.isActive());
  }

  /**
   * Sends a request with certain headers that will copied into the response. Checks the response for those headers to
   * see that values match.
   * @throws ParseException
   */
  @Test
  public void headersPresenceTest()
      throws ParseException {
    HttpRequest request = createRequestWithHeaders(HttpMethod.GET, TestingUri.CopyHeaders.toString());
    EmbeddedChannel channel = createEmbeddedChannel();
    channel.writeInbound(request);

    HttpResponse response = (HttpResponse) channel.readOutbound();
    assertFalse("Channel not closed on the server", channel.isActive());

    checkHeaders(request, response);
  }

  /**
   * Sends null input to {@link NettyResponseChannel#setHeader(String, Object)} (through
   * {@link MockNettyMessageProcessor}) and tests for reaction.
   */
  @Test
  public void nullHeadersSetTest() {
    HttpRequest request = createRequestWithHeaders(HttpMethod.GET, TestingUri.SetNullHeader.toString());
    EmbeddedChannel channel = createEmbeddedChannel();
    channel.writeInbound(request);

    HttpResponse response = (HttpResponse) channel.readOutbound();
    assertEquals("Unexpected response status", HttpResponseStatus.ACCEPTED, response.getStatus());
    assertFalse("Channel not closed on the server", channel.isActive());
  }

  /**
   * Tries different exception scenarios for {@link NettyResponseChannel#setRequest(NettyRequest, boolean)}.
   */
  @Test
  public void setRequestTest() {
    HttpRequest request = createRequestWithHeaders(HttpMethod.GET, TestingUri.SetRequestTest.toString());
    EmbeddedChannel channel = createEmbeddedChannel();
    channel.writeInbound(request);

    HttpResponse response = (HttpResponse) channel.readOutbound();
    assertEquals("Unexpected response status", HttpResponseStatus.ACCEPTED, response.getStatus());
    assertFalse("Channel not closed on the server", channel.isActive());
  }

  // helpers
  // general

  /**
   * Creates a {@link HttpRequest} with the specified {@code httpMethod} and {@code uri}.
   * @param httpMethod the {@link HttpMethod} required.
   * @param uri the URI to hit.
   * @return a {@link HttpRequest} with the specified {@code httpMethod} and {@code uri}.
   */
  private HttpRequest createRequest(HttpMethod httpMethod, String uri) {
    HttpRequest request = new DefaultHttpRequest(HttpVersion.HTTP_1_1, httpMethod, uri);
    HttpHeaders.setKeepAlive(request, false);
    return request;
  }

  /**
   * Creates {@link HttpContent} wrapping the {@code content}.
   * @param content the content to wrap.
   * @param isLast {@code true} if this is the last piece of content. {@code false} otherwise.
   * @return a {@link HttpContent} wrapping the {@code content}.
   */
  private HttpContent createContent(String content, boolean isLast) {
    ByteBuf buf = Unpooled.copiedBuffer(content.getBytes());
    if (isLast) {
      return new DefaultLastHttpContent(buf);
    } else {
      return new DefaultHttpContent(buf);
    }
  }

  /**
   * Creates a new {@link EmbeddedChannel} with a {@link ChunkedWriteHandler} and {@link MockNettyMessageProcessor} in
   * the pipeline.
   * @return the created {@link EmbeddedChannel}.
   */
  private EmbeddedChannel createEmbeddedChannel() {
    ChunkedWriteHandler chunkedWriteHandler = new ChunkedWriteHandler();
    MockNettyMessageProcessor processor = new MockNettyMessageProcessor();
    return new EmbeddedChannel(chunkedWriteHandler, processor);
  }

  /**
   * Converts the content in {@link HttpContent} to a human readable string.
   * @param httpContent the content that needs to be converted to a human readable string.
   * @return {@code httpContent} as a human readable string.
   * @throws IOException
   */
  private String getContentString(HttpContent httpContent)
      throws IOException {
    ByteArrayOutputStream out = new ByteArrayOutputStream();
    httpContent.content().readBytes(out, httpContent.content().readableBytes());
    return out.toString("UTF-8");
  }

  // onResponseCompleteWithExceptionTest() helpers

  /**
   * Creates a channel and sends the request to the {@link EmbeddedChannel}. Checks the response for the expected
   * status code.
   * @param uri the uri to hit.
   * @param expectedResponseStatus the response status that is expected.
   */
  private void doOnResponseCompleteWithExceptionTest(TestingUri uri, HttpResponseStatus expectedResponseStatus) {
    EmbeddedChannel channel = createEmbeddedChannel();
    channel.writeInbound(createRequest(HttpMethod.GET, uri.toString()));

    HttpResponse response = (HttpResponse) channel.readOutbound();
    assertEquals("Unexpected response status", expectedResponseStatus, response.getStatus());
    // Channel should be closed.
    assertFalse("Channel not closed on the server", channel.isActive());
  }

  // badStateTransitionsTest() helpers

  /**
   * Creates a channel and sends the request to the {@link EmbeddedChannel}. Checks for an exception and verifies the
   * exception class matches. If {@code exceptionClass} is {@link RestServiceException}, then checks the provided
   * {@link RestServiceErrorCode}.
   * @param uri the uri to hit.
   * @param exceptionClass the class of the exception expected.
   * @throws Exception
   */
  private void doBadStateTransitionTest(TestingUri uri, Class exceptionClass)
      throws Exception {
    EmbeddedChannel channel = createEmbeddedChannel();
    try {
      channel.writeInbound(createRequest(HttpMethod.GET, uri.toString()));
      fail("This test was expecting the handler in the channel to throw an exception");
    } catch (Exception e) {
      if (!exceptionClass.isInstance(e)) {
        throw e;
      }
    }
  }

  // idempotentOperationsTest() helpers

  /**
   * Checks that idempotent operations do not throw exceptions when called multiple times. Does <b><i>not</i></b>
   * currently test that state changes are idempotent.
   * @param uri the uri to be hit.
   */
  private void doIdempotentOperationsTest(TestingUri uri) {
    EmbeddedChannel channel = createEmbeddedChannel();
    // no exceptions.
    channel.writeInbound(createRequest(HttpMethod.GET, uri.toString()));
    HttpResponse response = (HttpResponse) channel.readOutbound();
    assertEquals("Unexpected response status", HttpResponseStatus.OK, response.getStatus());
  }

  /**
   * Checks that no exceptions are thrown by {@link RestResponseChannel#onResponseComplete(Exception)} when
   * there are write failures.
   * @param uri the uri to hit.
   */
  private void onResponseCompleteUnderWriteFailureTest(TestingUri uri) {
    MockNettyMessageProcessor processor = new MockNettyMessageProcessor();
    ExceptionOutboundHandler exceptionOutboundHandler = new ExceptionOutboundHandler();
    EmbeddedChannel channel = new EmbeddedChannel(exceptionOutboundHandler, processor);
    // no exception because onResponseComplete() swallows it.
    channel.writeInbound(createRequest(HttpMethod.GET, uri.toString()));
    assertFalse("Channel is not closed at the remote end", channel.isActive());
  }

  // headersPresenceTest() helpers

  /**
   * Creates a {@link HttpRequest} with some headers set that will be checked on response.
   * @param httpMethod the {@link HttpMethod} desired.
   * @param uri the URI to hit.
   * @return a link {@link HttpRequest} with some headers set.
   */
  private HttpRequest createRequestWithHeaders(HttpMethod httpMethod, String uri) {
    long currentTime = System.currentTimeMillis();
    HttpRequest request = createRequest(httpMethod, uri);
    HttpHeaders.setHeader(request, HttpHeaders.Names.CONTENT_TYPE, "dummy/content-type");
    HttpHeaders.setHeader(request, HttpHeaders.Names.CONTENT_LENGTH, 100);
    HttpHeaders.setHeader(request, HttpHeaders.Names.LOCATION, "dummyLocation");
    HttpHeaders.setDateHeader(request, HttpHeaders.Names.LAST_MODIFIED, new Date(currentTime));
    HttpHeaders.setDateHeader(request, HttpHeaders.Names.EXPIRES, new Date(currentTime + 1));
    HttpHeaders.setHeader(request, HttpHeaders.Names.CACHE_CONTROL, "dummyCacheControl");
    HttpHeaders.setHeader(request, HttpHeaders.Names.PRAGMA, "dummyPragma");
    HttpHeaders.setDateHeader(request, HttpHeaders.Names.DATE, new Date(currentTime + 2));
    HttpHeaders.setHeader(request, MockNettyMessageProcessor.CUSTOM_HEADER_NAME, "customHeaderValue");
    return request;
  }

  /**
   * Checks the headers in the response match those in the request.
   * @param request the {@link HttpRequest} with the original value of the headers.
   * @param response the {@link HttpResponse} that should have the same value for some headers in {@code request}.
   * @throws ParseException
   */
  private void checkHeaders(HttpRequest request, HttpResponse response)
      throws ParseException {
    assertEquals("Unexpected response status", HttpResponseStatus.ACCEPTED, response.getStatus());
    assertEquals(HttpHeaders.Names.CONTENT_TYPE + " does not match",
        HttpHeaders.getHeader(request, HttpHeaders.Names.CONTENT_TYPE),
        HttpHeaders.getHeader(response, HttpHeaders.Names.CONTENT_TYPE));
    assertEquals(HttpHeaders.Names.CONTENT_LENGTH + " does not match",
        HttpHeaders.getHeader(request, HttpHeaders.Names.CONTENT_LENGTH),
        HttpHeaders.getHeader(response, HttpHeaders.Names.CONTENT_LENGTH));
    assertEquals(HttpHeaders.Names.LOCATION + " does not match",
        HttpHeaders.getHeader(request, HttpHeaders.Names.LOCATION),
        HttpHeaders.getHeader(response, HttpHeaders.Names.LOCATION));
    assertEquals(HttpHeaders.Names.LAST_MODIFIED + " does not match",
        HttpHeaders.getDateHeader(request, HttpHeaders.Names.LAST_MODIFIED),
        HttpHeaders.getDateHeader(response, HttpHeaders.Names.LAST_MODIFIED));
    assertEquals(HttpHeaders.Names.EXPIRES + " does not match",
        HttpHeaders.getDateHeader(request, HttpHeaders.Names.EXPIRES),
        HttpHeaders.getDateHeader(response, HttpHeaders.Names.EXPIRES));
    assertEquals(HttpHeaders.Names.CACHE_CONTROL + " does not match",
        HttpHeaders.getHeader(request, HttpHeaders.Names.CACHE_CONTROL),
        HttpHeaders.getHeader(response, HttpHeaders.Names.CACHE_CONTROL));
    assertEquals(HttpHeaders.Names.PRAGMA + " does not match", HttpHeaders.getHeader(request, HttpHeaders.Names.PRAGMA),
        HttpHeaders.getHeader(response, HttpHeaders.Names.PRAGMA));
    assertEquals(HttpHeaders.Names.DATE + " does not match", HttpHeaders.getDateHeader(request, HttpHeaders.Names.DATE),
        HttpHeaders.getDateHeader(response, HttpHeaders.Names.DATE));
    assertEquals(MockNettyMessageProcessor.CUSTOM_HEADER_NAME + " does not match",
        HttpHeaders.getHeader(request, MockNettyMessageProcessor.CUSTOM_HEADER_NAME),
        HttpHeaders.getHeader(response, MockNettyMessageProcessor.CUSTOM_HEADER_NAME));
  }
}

/**
 * List of all the testing URIs.
 */
enum TestingUri {
  /**
   * When this request is received, headers from the request are copied into the response channel.
   */
  CopyHeaders,
  /**
   * When this request is received, {@link RestResponseChannel#onResponseComplete(Exception)} is called
   * immediately with null {@code cause}.
   */
  ImmediateResponseComplete,
  /**
   * Reduces the write buffer low and high watermarks to 1 and 2 bytes respectively in
   * {@link io.netty.channel.ChannelConfig} so that data is written to the channel byte by byte. This simulates filling
   * up of write buffer (but does not test async writing and flushing since {@link EmbeddedChannel} is blocking).
   */
  FillWriteBuffer,
  /**
   * When this request is received, some data is initially written to the channel via
   * {@link NettyResponseChannel#write(ByteBuffer, Callback)} . An attempt to modify response headers (metadata) is made
   * after this.
   */
  ModifyResponseMetadataAfterWrite,
  /**
   * When this request is received, {@link NettyResponseChannel#close()} is called multiple times.
   */
  MultipleClose,
  /**
   * When this request is received, {@link RestResponseChannel#onResponseComplete(Exception)} is called
   * multiple times.
   */
  MultipleOnResponseComplete,
  /**
   * When this request is received, {@link RestResponseChannel#onResponseComplete(Exception)} is called
   * immediately with a {@link RestServiceException} as {@code cause}. The exception message is the URI string and the
   * error code is {@link RestServiceErrorCode#BadRequest}.
   */
  OnResponseCompleteWithBadRequest,
  /**
   * When this request is received, {@link RestResponseChannel#onResponseComplete(Exception)} is called
   * immediately with a {@link RestServiceException} as {@code cause}. The exception message is the URI string and the
   * error code is {@link RestServiceErrorCode#InternalServerError}.
   */
  OnResponseCompleteWithInternalServerError,
  /**
   * When this request is received, {@link RestResponseChannel#onResponseComplete(Exception)} is called
   * immediately with a {@link RuntimeException} as {@code cause}. The exception message is the URI string.
   */
  OnResponseCompleteWithNonRestException,
  /**
   * Response sending fails midway through a write.
   */
  ResponseFailureMidway,
  /**
   * When this request is received, {@link NettyResponseChannel#setHeader(String, Object)} is attempted with null
   * arguments. If these calls don't fail, we report an error.
   */
  SetNullHeader,
  /**
   * Tests setting of a {@link NettyRequest} in {@link NettyResponseChannel}.
   */
  SetRequestTest,
  /**
   * When this request is received, the {@link NettyResponseChannel} is closed and then a write operation is attempted.
   */
  WriteAfterClose,
  /**
   * Fail a write with a {@link Throwable} to test reactions.
   */
  WriteFailureWithThrowable,
  /**
   * Catch all TestingUri.
   */
  Unknown;

  /**
   * Converts the uri specified by the input string into a {@link TestingUri}.
   * @param uri the TestingUri as a string.
   * @return the uri requested as a valid {@link TestingUri} if uri is known, otherwise returns {@link #Unknown}
   */
  public static TestingUri getTestingURI(String uri) {
    try {
      return TestingUri.valueOf(uri);
    } catch (IllegalArgumentException e) {
      return TestingUri.Unknown;
    }
  }
}

/**
 * A test handler that forms the pipeline of the {@link EmbeddedChannel} used in tests.
 * <p/>
 * Exposes some URI strings through which a predefined flow can be executed and verified.
 */
class MockNettyMessageProcessor extends SimpleChannelInboundHandler<HttpObject> {
  public static final String CUSTOM_HEADER_NAME = "customHeader";

  private ChannelHandlerContext ctx;
  private NettyRequest request;
  private NettyResponseChannel restResponseChannel;
  private NettyMetrics nettyMetrics;

  @Override
  public void channelActive(ChannelHandlerContext ctx) {
    this.ctx = ctx;
    MetricRegistry metricRegistry = new MetricRegistry();
    nettyMetrics = new NettyMetrics(metricRegistry);
    RestRequestMetricsTracker.setDefaults(metricRegistry);
  }

  @Override
  public void channelInactive(ChannelHandlerContext ctx) {
    request = null;
    restResponseChannel = null;
  }

  @Override
  public void channelRead0(ChannelHandlerContext ctx, HttpObject obj)
      throws Exception {
    if (obj != null && obj instanceof HttpRequest) {
      if (obj.getDecoderResult().isSuccess()) {
        handleRequest((HttpRequest) obj);
      } else {
        throw new RestServiceException("Malformed request received - " + obj, RestServiceErrorCode.MalformedRequest);
      }
    } else if (obj != null && obj instanceof HttpContent) {
      handleContent((HttpContent) obj);
    } else {
      throw new RestServiceException("HttpObject received is null or not of a known type",
          RestServiceErrorCode.UnknownHttpObject);
    }
  }

  /**
   * Handles a {@link HttpRequest}. If content is awaited, handles some state maintenance. Else handles the request
   * according to a predefined flow based on the uri.
   * @param httpRequest the {@link HttpRequest} that needs to be handled.
   * @throws Exception
   */
  private void handleRequest(HttpRequest httpRequest)
      throws Exception {
    request = new NettyRequest(httpRequest, nettyMetrics);
    restResponseChannel = new NettyResponseChannel(ctx, nettyMetrics);
<<<<<<< HEAD
    restResponseChannel.setRequest(request, HttpHeaders.isKeepAlive(httpRequest));
=======
    restResponseChannel.setRequest(request);
>>>>>>> 2f46c0b4
    restResponseChannel.setHeader(RestUtils.Headers.CONTENT_TYPE, "text/plain; charset=UTF-8");
    TestingUri uri = TestingUri.getTestingURI(request.getUri());
    switch (uri) {
      case CopyHeaders:
        copyHeaders(httpRequest);
        restResponseChannel.onResponseComplete(null);
        assertFalse("Request channel is not closed", request.isOpen());
        break;
      case ImmediateResponseComplete:
        restResponseChannel.onResponseComplete(null);
        assertFalse("Request channel is not closed", request.isOpen());
        break;
      case FillWriteBuffer:
        ctx.channel().config().setWriteBufferLowWaterMark(1);
        ctx.channel().config().setWriteBufferHighWaterMark(2);
        break;
      case ModifyResponseMetadataAfterWrite:
        restResponseChannel.write(ByteBuffer.wrap(new byte[0]), null);
        restResponseChannel.setHeader(RestUtils.Headers.CONTENT_TYPE, "text/plain; charset=UTF-8");
        break;
      case MultipleClose:
        restResponseChannel.onResponseComplete(null);
        assertFalse("Request channel is not closed", request.isOpen());
        restResponseChannel.close();
        restResponseChannel.close();
        break;
      case MultipleOnResponseComplete:
        restResponseChannel.onResponseComplete(null);
        assertFalse("Request channel is not closed", request.isOpen());
        restResponseChannel.onResponseComplete(null);
        break;
      case OnResponseCompleteWithBadRequest:
        restResponseChannel.onResponseComplete(
            new RestServiceException(TestingUri.OnResponseCompleteWithBadRequest.toString(),
                RestServiceErrorCode.BadRequest));
        assertFalse("Request channel is not closed", request.isOpen());
        break;
      case OnResponseCompleteWithInternalServerError:
        restResponseChannel.onResponseComplete(
            new RestServiceException(TestingUri.OnResponseCompleteWithInternalServerError.toString(),
                RestServiceErrorCode.InternalServerError));
        assertFalse("Request channel is not closed", request.isOpen());
        break;
      case OnResponseCompleteWithNonRestException:
        restResponseChannel
            .onResponseComplete(new RuntimeException(TestingUri.OnResponseCompleteWithNonRestException.toString()));
        assertFalse("Request channel is not closed", request.isOpen());
        break;
      case ResponseFailureMidway:
        ChannelWriteCallback callback = new ChannelWriteCallback();
        callback.compareWithFuture(
            restResponseChannel.write(ByteBuffer.wrap(TestingUri.WriteAfterClose.toString().getBytes()), callback));
        assertNull("There shouldn't have been any exceptions on the first write", callback.exception);
        restResponseChannel.onResponseComplete(new Exception());
        // this should close the channel and the test will check for that.
        break;
      case SetNullHeader:
        setNullHeaders();
        break;
      case SetRequestTest:
        setRequestTest();
        break;
      case WriteAfterClose:
        restResponseChannel.close();
        assertFalse("Request channel is not closed", request.isOpen());
        callback = new ChannelWriteCallback();
        callback.compareWithFuture(
            restResponseChannel.write(ByteBuffer.wrap(TestingUri.WriteAfterClose.toString().getBytes()), callback));
        if (callback.exception != null) {
          throw callback.exception;
        }
        break;
      case WriteFailureWithThrowable:
        callback = new ChannelWriteCallback();
        callback.compareWithFuture(
            restResponseChannel.write(ByteBuffer.wrap(TestingUri.WriteAfterClose.toString().getBytes()), callback));
        break;
    }
  }

  /**
   * Handles a {@link HttpContent}. Checks state and echoes back the content.
   * @param httpContent the {@link HttpContent} that needs to be handled.
   * @throws Exception
   */
  private void handleContent(HttpContent httpContent)
      throws Exception {
    if (request != null) {
      boolean isLast = httpContent instanceof LastHttpContent;
      ByteBuffer content = ByteBuffer.wrap(httpContent.content().array());
      int bytesWritten = 0;
      while (content.hasRemaining()) {
        ChannelWriteCallback callback = new ChannelWriteCallback();
        callback.compareWithFuture(restResponseChannel.write(content, callback));
        if (callback.exception == null) {
          bytesWritten += callback.result;
        } else {
          throw callback.exception;
        }
      }
      assertEquals("Bytes written not equal to content size", httpContent.content().array().length, bytesWritten);
      if (isLast) {
        restResponseChannel.onResponseComplete(null);
        assertFalse("Request channel is not closed", request.isOpen());
      }
    } else {
      throw new RestServiceException("Received data without a request", RestServiceErrorCode.InvalidRequestState);
    }
  }

  /**
   * Copies headers from request to response.
   * @param httpRequest the {@link HttpRequest} to copy headers from.
   * @throws ParseException
   * @throws RestServiceException
   */
  private void copyHeaders(HttpRequest httpRequest)
      throws ParseException, RestServiceException {
    restResponseChannel.setStatus(ResponseStatus.Accepted);
    restResponseChannel
        .setHeader(RestUtils.Headers.CONTENT_TYPE, HttpHeaders.getHeader(httpRequest, HttpHeaders.Names.CONTENT_TYPE));
    restResponseChannel.setHeader(RestUtils.Headers.CONTENT_LENGTH,
        Long.parseLong(HttpHeaders.getHeader(httpRequest, HttpHeaders.Names.CONTENT_LENGTH)));
    restResponseChannel
        .setHeader(RestUtils.Headers.LOCATION, HttpHeaders.getHeader(httpRequest, HttpHeaders.Names.LOCATION));
    restResponseChannel.setHeader(RestUtils.Headers.LAST_MODIFIED,
        HttpHeaders.getDateHeader(httpRequest, HttpHeaders.Names.LAST_MODIFIED));
    restResponseChannel
        .setHeader(RestUtils.Headers.EXPIRES, HttpHeaders.getDateHeader(httpRequest, HttpHeaders.Names.EXPIRES));
    restResponseChannel.setHeader(RestUtils.Headers.CACHE_CONTROL,
        HttpHeaders.getHeader(httpRequest, HttpHeaders.Names.CACHE_CONTROL));
    restResponseChannel
        .setHeader(RestUtils.Headers.PRAGMA, HttpHeaders.getHeader(httpRequest, HttpHeaders.Names.PRAGMA));
    restResponseChannel
        .setHeader(RestUtils.Headers.DATE, HttpHeaders.getDateHeader(httpRequest, HttpHeaders.Names.DATE));
    restResponseChannel.setHeader(CUSTOM_HEADER_NAME, HttpHeaders.getHeader(httpRequest, CUSTOM_HEADER_NAME));
  }

  /**
   * Tries to set null headers in the {@link NettyResponseChannel}. If the operation does not fail, reports an error.
   * @throws RestServiceException
   */
  private void setNullHeaders()
      throws RestServiceException {
    ResponseStatus status = ResponseStatus.Accepted;
    try {
      // headerName null.
      try {
        restResponseChannel.setHeader(null, "dummyHeaderValue");
        status = ResponseStatus.InternalServerError;
        fail("Call to setHeader with null values succeeded. It should have not");
      } catch (IllegalArgumentException e) {
        // expected. nothing to do.
      }

      // headerValue null.
      try {
        restResponseChannel.setHeader("dummyHeaderName", null);
        status = ResponseStatus.InternalServerError;
        fail("Call to setHeader with null values succeeded. It should have not");
      } catch (IllegalArgumentException e) {
        // expected. nothing to do.
      }

      // headerName and headerValue null.
      try {
        restResponseChannel.setHeader(null, null);
        status = ResponseStatus.InternalServerError;
        fail("Call to setHeader with null values succeeded. It should have not");
      } catch (IllegalArgumentException e) {
        // expected. nothing to do.
      }
    } finally {
      restResponseChannel.setStatus(status);
      restResponseChannel.onResponseComplete(null);
      assertFalse("Request channel is not closed", request.isOpen());
    }
  }

  /**
   * Tries different exception scenarios for {@link NettyResponseChannel#setRequest(NettyRequest, boolean)}.
   * @throws RestServiceException
   */
  private void setRequestTest()
      throws RestServiceException {
    ResponseStatus status = ResponseStatus.Accepted;
    restResponseChannel = new NettyResponseChannel(ctx, new NettyMetrics(new MetricRegistry()));
    try {
      try {
        restResponseChannel.setRequest(null, false);
        status = ResponseStatus.InternalServerError;
        fail("Tried to set null request yet no exception was thrown");
      } catch (IllegalArgumentException e) {
        // expected. Nothing to do.
      }

      restResponseChannel.setRequest(request, false);
      try {
        restResponseChannel.setRequest(request, false);
        status = ResponseStatus.InternalServerError;
        fail("Tried to reset request and no exception was thrown");
      } catch (IllegalStateException e) {
        // expected. Nothing to do.
      }
    } finally {
      restResponseChannel.setStatus(status);
      restResponseChannel.onResponseComplete(null);
      assertFalse("Request channel is not closed", request.isOpen());
    }
  }
}

/**
 * A {@link ChannelOutboundHandler} that throws exceptions on write.
 */
class ExceptionOutboundHandler extends ChannelOutboundHandlerAdapter {
  protected static String EXCEPTION_MESSAGE = "@@randomExceptionMessage@@";

  @Override
  public void write(ChannelHandlerContext ctx, Object msg, ChannelPromise promise)
      throws Exception {
    throw new Exception(EXCEPTION_MESSAGE);
  }
}

/**
 * A {@link ChannelOutboundHandler} that throws errors on write.
 */
class ErrorOutboundHandler extends ChannelOutboundHandlerAdapter {
  protected static String ERROR_MESSAGE = "@@randomErrorMessage@@";

  @Override
  public void write(ChannelHandlerContext ctx, Object msg, ChannelPromise promise) {
    throw new Error(ERROR_MESSAGE);
  }
}

/**
 * Class that can be used to receive callbacks from {@link NettyResponseChannel}.
 * <p/>
 * On callback, stores the result and exception to be retrieved for later use.
 */
class ChannelWriteCallback implements Callback<Long> {
  /**
   * Contains the result of the operation for which this was set as callback.
   * If there was no result or if this was called before callback is received, it will be null
   */
  public Long result = null;
  /**
   * Stores any exception thrown by the operation for which this was set as callback.
   * If there was no exception or if this was called before callback is received, it will be null.
   */
  public Exception exception = null;
  private CountDownLatch callbackReceived = new CountDownLatch(1);

  @Override
  public void onCompletion(Long result, Exception exception) {
    this.result = result;
    this.exception = exception;
    callbackReceived.countDown();
  }

  /**
   * Compares the data obtained from the callback with the data obtained from {@code future}.
   * @param future the {@link Future} that represents the result of the same operation that this callback is meant for.
   * @throws InterruptedException
   * @throws TimeoutException
   */
  public void compareWithFuture(Future<Long> future)
      throws InterruptedException, TimeoutException {
    Long futureOutput;
    try {
      futureOutput = future.get(1, TimeUnit.MILLISECONDS);
      assertEquals("Future and callback results don't match", futureOutput, result);
    } catch (ExecutionException e) {
      if (!callbackReceived.await(1, TimeUnit.MILLISECONDS)) {
        throw new IllegalStateException("Callback has not been invoked even though future.get() has returned");
      } else {
        assertEquals("Future and callback exceptions don't match", e.getCause().getMessage(), exception.getMessage());
      }
    }
  }
}<|MERGE_RESOLUTION|>--- conflicted
+++ resolved
@@ -67,11 +67,7 @@
     final int ITERATIONS = 5;
     for (int i = 0; i < 5; i++) {
       boolean isKeepAlive = i != (ITERATIONS - 1);
-<<<<<<< HEAD
-      String contentToSend = content + requestIdGenerator;
-=======
       String contentToSend = content + requestIdGenerator.getAndIncrement();
->>>>>>> 2f46c0b4
       HttpRequest httpRequest = createRequest(HttpMethod.POST, "/");
       HttpHeaders.setKeepAlive(httpRequest, isKeepAlive);
       channel.writeInbound(httpRequest);
@@ -255,7 +251,7 @@
   }
 
   /**
-   * Tries different exception scenarios for {@link NettyResponseChannel#setRequest(NettyRequest, boolean)}.
+   * Tries different exception scenarios for {@link NettyResponseChannel#setRequest(NettyRequest)}.
    */
   @Test
   public void setRequestTest() {
@@ -597,11 +593,7 @@
       throws Exception {
     request = new NettyRequest(httpRequest, nettyMetrics);
     restResponseChannel = new NettyResponseChannel(ctx, nettyMetrics);
-<<<<<<< HEAD
-    restResponseChannel.setRequest(request, HttpHeaders.isKeepAlive(httpRequest));
-=======
     restResponseChannel.setRequest(request);
->>>>>>> 2f46c0b4
     restResponseChannel.setHeader(RestUtils.Headers.CONTENT_TYPE, "text/plain; charset=UTF-8");
     TestingUri uri = TestingUri.getTestingURI(request.getUri());
     switch (uri) {
@@ -782,7 +774,7 @@
   }
 
   /**
-   * Tries different exception scenarios for {@link NettyResponseChannel#setRequest(NettyRequest, boolean)}.
+   * Tries different exception scenarios for {@link NettyResponseChannel#setRequest(NettyRequest)}.
    * @throws RestServiceException
    */
   private void setRequestTest()
@@ -791,16 +783,16 @@
     restResponseChannel = new NettyResponseChannel(ctx, new NettyMetrics(new MetricRegistry()));
     try {
       try {
-        restResponseChannel.setRequest(null, false);
+        restResponseChannel.setRequest(null);
         status = ResponseStatus.InternalServerError;
         fail("Tried to set null request yet no exception was thrown");
       } catch (IllegalArgumentException e) {
         // expected. Nothing to do.
       }
 
-      restResponseChannel.setRequest(request, false);
+      restResponseChannel.setRequest(request);
       try {
-        restResponseChannel.setRequest(request, false);
+        restResponseChannel.setRequest(request);
         status = ResponseStatus.InternalServerError;
         fail("Tried to reset request and no exception was thrown");
       } catch (IllegalStateException e) {
