package com.github.ambry.tools.admin;

import com.github.ambry.clustermap.ClusterMap;
import com.github.ambry.clustermap.ClusterMapManager;
import com.github.ambry.clustermap.Replica;
import com.github.ambry.clustermap.ReplicaId;
import com.github.ambry.commons.BlobId;
import com.github.ambry.commons.ServerErrorCode;
import com.github.ambry.config.ClusterMapConfig;
import com.github.ambry.config.VerifiableProperties;
import com.github.ambry.messageformat.BlobOutput;
import com.github.ambry.messageformat.BlobProperties;
import com.github.ambry.messageformat.MessageFormatException;
import com.github.ambry.messageformat.MessageFormatFlags;
import com.github.ambry.messageformat.MessageFormatRecord;
import com.github.ambry.network.BlockingChannel;
import com.github.ambry.network.ChannelOutput;
import com.github.ambry.network.ConnectedChannel;
import com.github.ambry.protocol.GetOptions;
import com.github.ambry.protocol.GetRequest;
import com.github.ambry.protocol.GetResponse;
import com.github.ambry.protocol.PartitionRequestInfo;
import java.io.DataInputStream;
import java.io.IOException;
import java.io.InputStream;
import java.nio.ByteBuffer;
import java.util.ArrayList;
import java.util.Arrays;
import java.util.HashMap;
import java.util.List;
import java.util.Map;
import java.util.Properties;
import java.util.concurrent.atomic.AtomicInteger;
import joptsimple.ArgumentAcceptingOptionSpec;
import joptsimple.OptionParser;
import joptsimple.OptionSet;
import joptsimple.OptionSpec;


/**
 * Tool to perform blob operations directly with the server for a blobid
 * Features supported so far are:
 * Get blob (in other words deserialize blob) for a given blobid from all replicas
 * Get blob (in other words deserialize blob) for a given blobid from replicas for a datacenter
 * Get blob (in other words deserialize blob) for a given blobid for a specific replica
 *
 */
public class BlobValidator {

  Map<String, Exception> invalidBlobs;

  public BlobValidator() {
    invalidBlobs = new HashMap<String, Exception>();
  }

  public static void main(String args[]) {
    try {
      OptionParser parser = new OptionParser();

      ArgumentAcceptingOptionSpec<String> hardwareLayoutOpt =
          parser.accepts("hardwareLayout", "The path of the hardware layout file").withRequiredArg()
              .describedAs("hardware_layout").ofType(String.class);

      ArgumentAcceptingOptionSpec<String> partitionLayoutOpt =
          parser.accepts("partitionLayout", "The path of the partition layout file").withRequiredArg()
              .describedAs("partition_layout").ofType(String.class);

      ArgumentAcceptingOptionSpec<String> typeOfOperationOpt = parser.accepts("typeOfOperation",
          "The type of operation to execute - VALIDATE_BLOB_ON_REPLICA/"
              + "/VALIDATE_BLOB_ON_DATACENTER/VALIDATE_BLOB_ON_ALL_REPLICASS").withRequiredArg()
          .describedAs("The type of file").ofType(String.class).defaultsTo("GET");

      ArgumentAcceptingOptionSpec<String> ambryBlobIdListOpt =
<<<<<<< HEAD
          parser.accepts("blobIds", "Comma separated blobIds to execute get on").withRequiredArg().describedAs("Blob Ids")
              .ofType(String.class);
=======
          parser.accepts("blobIds", "Comma separated blobIds to execute get on").withRequiredArg()
              .describedAs("Blob Ids").ofType(String.class);
>>>>>>> 7061cd53

      ArgumentAcceptingOptionSpec<String> replicaHostOpt =
          parser.accepts("replicaHost", "The replica host to execute get on").withRequiredArg()
              .describedAs("The host name").defaultsTo("localhost").ofType(String.class);

      ArgumentAcceptingOptionSpec<String> replicaPortOpt =
          parser.accepts("replicaPort", "The replica port to execute get on").withRequiredArg()
              .describedAs("The host name").defaultsTo("15088").ofType(String.class);

      ArgumentAcceptingOptionSpec<String> datacenterOpt =
          parser.accepts("datacenter", "Datacenter for which the replicas should be chosen from").withRequiredArg()
              .describedAs("The file name with absolute path").ofType(String.class);

      ArgumentAcceptingOptionSpec<String> expiredBlobsOpt =
          parser.accepts("includeExpiredBlob", "Included expired blobs too").withRequiredArg()
              .describedAs("Whether to include expired blobs while querying or not").defaultsTo("false")
              .ofType(String.class);

      ArgumentAcceptingOptionSpec<String> verboseOpt =
          parser.accepts("verbose", "Verbosity").withRequiredArg().describedAs("Verbosity").defaultsTo("false")
              .ofType(String.class);

      OptionSet options = parser.parse(args);

      ArrayList<OptionSpec<?>> listOpt = new ArrayList<OptionSpec<?>>();
      listOpt.add(hardwareLayoutOpt);
      listOpt.add(partitionLayoutOpt);
      listOpt.add(typeOfOperationOpt);
      listOpt.add(ambryBlobIdListOpt);
      for (OptionSpec opt : listOpt) {
        if (!options.has(opt)) {
          System.err.println("Missing required argument \"" + opt + "\"");
          parser.printHelpOn(System.err);
          System.out.println("BlobValidator --hardwareLayout hl --partitionLayout pl --typeOfOperation " +
              "/VALIDATE_BLOB_ON_REPLICA/VALIDATE_BLOB_ON_DATACENTER/VALIDATE_BLOB_ON_ALL_REPLICAS/" +
              " --blobIds blobId --datacenter datacenter --replicaHost replicaHost " +
              "--replicaPort replicaPort --includeExpiredBlob true/false");
          System.exit(1);
        }
      }

      boolean verbose = Boolean.parseBoolean(options.valueOf(verboseOpt));
      String hardwareLayoutPath = options.valueOf(hardwareLayoutOpt);
      String partitionLayoutPath = options.valueOf(partitionLayoutOpt);
      if (verbose) {
        System.out.println("Hardware layout and partition layout parsed");
      }
      ClusterMap map = new ClusterMapManager(hardwareLayoutPath, partitionLayoutPath,
          new ClusterMapConfig(new VerifiableProperties(new Properties())));

      String blobIdListStr = options.valueOf(ambryBlobIdListOpt);
      ArrayList<String> blobList = new ArrayList<String>();
<<<<<<< HEAD
      if(blobIdListStr.contains(",")) {
        String[] blobArray = blobIdListStr.split(",");
        blobList.addAll(Arrays.asList(blobArray));
      }
      else{
=======
      if (blobIdListStr.contains(",")) {
        String[] blobArray = blobIdListStr.split(",");
        blobList.addAll(Arrays.asList(blobArray));
      } else {
>>>>>>> 7061cd53
        blobList.add(blobIdListStr);
      }
      if (verbose) {
        System.out.println("Blob Id " + blobList);
      }
      String datacenter = options.valueOf(datacenterOpt);
      if (verbose) {
        System.out.println("Datacenter " + datacenter);
      }
      String typeOfOperation = options.valueOf(typeOfOperationOpt);
      if (verbose) {
        System.out.println("Type of Operation " + typeOfOperation);
      }
      String replicaHost = options.valueOf(replicaHostOpt);
      if (verbose) {
        System.out.println("ReplciaHost " + replicaHost);
      }
      ;
      boolean expiredBlobs = Boolean.parseBoolean(options.valueOf(expiredBlobsOpt));
      if (verbose) {
        System.out.println("Exp blobs " + expiredBlobs);
      }
      int replicaPort = Integer.parseInt(options.valueOf(replicaPortOpt));
      if (verbose) {
        System.out.println("ReplicPort " + replicaPort);
      }

      BlobValidator blobValidator = new BlobValidator();

      ArrayList<BlobId> blobIdList = blobValidator.generateBlobId(blobList, map);
      if (typeOfOperation.equalsIgnoreCase("VALIDATE_BLOB_ON_REPLICA")) {
        blobValidator.validate(new String[]{replicaHost});
        blobValidator.validateBlobOnReplica(blobIdList, map, replicaHost, replicaPort, expiredBlobs);
      } else if (typeOfOperation.equalsIgnoreCase("VALIDATE_BLOB_ON_DATACENTER")) {
        blobValidator.validate(new String[]{datacenter});
        blobValidator.validateBlobOnDatacenter(blobIdList, map, datacenter, expiredBlobs);
      } else if (typeOfOperation.equalsIgnoreCase("VALIDATE_BLOB_ON_ALL_REPLICAS")) {
        blobValidator.validateBlobOnAllReplicas(blobIdList, map, expiredBlobs);
      } else {
        System.out.println("Invalid Type of Operation ");
        System.exit(1);
      }
    } catch (Exception e) {
      System.out.println("Closed with error " + e);
    }
  }

  /**
   * Validates that elements of values are not null
   * @param values
   */
  public void validate(String[] values) {
    for (String value : values) {
      if (value == null) {
        System.out.println("Value " + value + " has to be set");
        System.exit(0);
      }
    }
  }

<<<<<<< HEAD
  private ArrayList<BlobId> generateBlobId(ArrayList<String> blobIdListStr, ClusterMap map) throws IOException {
    ArrayList<BlobId> blobIdList = new ArrayList<BlobId>();
    for(String blobIdStr: blobIdListStr) {
      BlobId blobId = new BlobId(blobIdStr, map);
      blobIdList.add(blobId);
=======
  private ArrayList<BlobId> generateBlobId(ArrayList<String> blobIdListStr, ClusterMap map)
      throws IOException {
    ArrayList<BlobId> blobIdList = new ArrayList<BlobId>();
    for (String blobIdStr : blobIdListStr) {
      try {
        BlobId blobId = new BlobId(blobIdStr, map);
        blobIdList.add(blobId);
      } catch (IOException e) {
        System.out.println("IOException thrown for blobId " + blobIdStr);
        invalidBlobs.put(blobIdStr, e);
      } catch (IllegalArgumentException e) {
        System.out.println("IllegalArgumentException thrown for blobId " + blobIdStr);
        invalidBlobs.put(blobIdStr, e);
      }
>>>>>>> 7061cd53
    }
    return blobIdList;
  }

<<<<<<< HEAD

  private void validateBlobOnAllReplicas(ArrayList<BlobId> blobIdList, ClusterMap clusterMap, boolean expiredBlobs) {
    Map<BlobId,Map<String,ArrayList<ReplicaId>>> resultMap = new HashMap<BlobId,Map<String,ArrayList<ReplicaId>>>();
     for(BlobId blobId: blobIdList) {
       System.out.println("Validating blob " + blobId +" on all replicas \n" );
       validateBlobOnAllReplicas(blobId, clusterMap, expiredBlobs, resultMap);
       System.out.println();
     }
    System.out.println("\nOverall Summary \n");
    for(BlobId blobId: resultMap.keySet()) {
      Map<String,ArrayList<ReplicaId>> resultSet = resultMap.get(blobId);
      System.out.println(blobId + " : " + resultSet.keySet());
      for(String result: resultSet.keySet()) {
=======
  private void validateBlobOnAllReplicas(ArrayList<BlobId> blobIdList, ClusterMap clusterMap, boolean expiredBlobs) {
    Map<BlobId, Map<ReplicaResponse, ArrayList<ReplicaId>>> resultMap =
        new HashMap<BlobId, Map<ReplicaResponse, ArrayList<ReplicaId>>>();
    for (BlobId blobId : blobIdList) {
      System.out.println("Validating blob " + blobId + " on all replicas \n");
      validateBlobOnAllReplicas(blobId, clusterMap, expiredBlobs, resultMap);
      System.out.println();
    }
    System.out.println("\nOverall Summary \n");
    for (BlobId blobId : resultMap.keySet()) {
      Map<ReplicaResponse, ArrayList<ReplicaId>> resultSet = resultMap.get(blobId);
      System.out.println(blobId + " : " + resultSet.keySet());
      for (Object result : resultSet.keySet()) {
>>>>>>> 7061cd53
        System.out.println(result + " -> " + resultSet.get(result));
      }
      System.out.println();
    }
<<<<<<< HEAD
  }

  private void validateBlobOnAllReplicas(BlobId blobId, ClusterMap clusterMap, boolean expiredBlobs,
      Map<BlobId,Map<String,ArrayList<ReplicaId>>> resultMap) {
    Map<String, ArrayList<ReplicaId>> responseMap = new HashMap<String, ArrayList<ReplicaId>>();
    for (ReplicaId replicaId : blobId.getPartition().getReplicaIds()) {
      String response = validateBlobOnReplica(blobId, clusterMap, replicaId.getDataNodeId().getHostname(),
          replicaId.getDataNodeId().getPort(), expiredBlobs);
      if(responseMap.containsKey(response)) {
        responseMap.get(response).add(replicaId);
      }
      else{
=======
    if (invalidBlobs.size() != 0) {
      System.out.println("Invalid blobIds " + invalidBlobs);
    }
  }

  private void validateBlobOnAllReplicas(BlobId blobId, ClusterMap clusterMap, boolean expiredBlobs,
      Map<BlobId, Map<ReplicaResponse, ArrayList<ReplicaId>>> resultMap) {
    Map<ReplicaResponse, ArrayList<ReplicaId>> responseMap = new HashMap<ReplicaResponse, ArrayList<ReplicaId>>();
    for (ReplicaId replicaId : blobId.getPartition().getReplicaIds()) {
      ReplicaResponse response = null;
      try {
        ServerErrorCode errorCode = validateBlobOnReplica(blobId, clusterMap, replicaId.getDataNodeId().getHostname(),
            replicaId.getDataNodeId().getPort(), expiredBlobs);
        response = new ReplicaResponse(errorCode);
      } catch (MessageFormatException e) {
        response = new ReplicaResponse("MessageFormatException");
      } catch (IOException e) {
        response = new ReplicaResponse("IOException");
      } catch (Exception e) {
        response = new ReplicaResponse("Exception");
      }
      if (responseMap.containsKey(response)) {
        responseMap.get(response).add(replicaId);
      } else {
>>>>>>> 7061cd53
        ArrayList<ReplicaId> replicaList = new ArrayList<ReplicaId>();
        replicaList.add(replicaId);
        responseMap.put(response, replicaList);
      }
    }
    System.out.println("\nSummary ");
<<<<<<< HEAD
    for(String response : responseMap.keySet()) {
      System.out.println(response + ": " + responseMap.get(response));
    }
    resultMap.put(blobId, responseMap);
  }

  private void validateBlobOnDatacenter(ArrayList<BlobId> blobIdList, ClusterMap clusterMap, String datacenter, boolean expiredBlobs) {
    Map<BlobId,Map<String,ArrayList<ReplicaId>>> resultMap = new HashMap<BlobId,Map<String,ArrayList<ReplicaId>>>();
    for(BlobId blobId: blobIdList) {
      System.out.println("Validating blob " + blobId +" on datacenter " + datacenter +"\n");
      validateBlobOnDatacenter(blobId, clusterMap, datacenter, expiredBlobs, resultMap);
      System.out.println();
    }
    System.out.println("\nOverall Summary \n");
    for(BlobId blobId: resultMap.keySet()) {
      Map<String,ArrayList<ReplicaId>> resultSet = resultMap.get(blobId);
      System.out.println(blobId + " : " + resultSet.keySet());
      for(String result: resultSet.keySet()) {
        System.out.println(result + " -> " + resultSet.get(result));
      }
      System.out.println();
    }
  }

  private void validateBlobOnDatacenter(BlobId blobId, ClusterMap clusterMap, String datacenter, boolean expiredBlobs,
      Map<BlobId,Map<String,ArrayList<ReplicaId>>> resultMap) {
    Map<String, ArrayList<ReplicaId>> responseMap = new HashMap<String, ArrayList<ReplicaId>>();
    for (ReplicaId replicaId : blobId.getPartition().getReplicaIds()) {
      if (replicaId.getDataNodeId().getDatacenterName().equalsIgnoreCase(datacenter)) {
        String response = validateBlobOnReplica(blobId, clusterMap, replicaId.getDataNodeId().getHostname(),
            replicaId.getDataNodeId().getPort(), expiredBlobs);
        if(responseMap.containsKey(response)) {
          responseMap.get(response).add(replicaId);
        }
        else{
=======
    for (ReplicaResponse response : responseMap.keySet()) {
      System.out.println(response + ": " + responseMap.get(response));
    }
    resultMap.put(blobId, responseMap);
  }

  private void validateBlobOnDatacenter(ArrayList<BlobId> blobIdList, ClusterMap clusterMap, String datacenter,
      boolean expiredBlobs) {
    Map<BlobId, Map<ReplicaResponse, ArrayList<ReplicaId>>> resultMap =
        new HashMap<BlobId, Map<ReplicaResponse, ArrayList<ReplicaId>>>();
    for (BlobId blobId : blobIdList) {
      System.out.println("Validating blob " + blobId + " on datacenter " + datacenter + "\n");
      validateBlobOnDatacenter(blobId, clusterMap, datacenter, expiredBlobs, resultMap);
      System.out.println();
    }
    System.out.println("\nOverall Summary \n");
    for (BlobId blobId : resultMap.keySet()) {
      Map<ReplicaResponse, ArrayList<ReplicaId>> resultSet = resultMap.get(blobId);
      System.out.println(blobId + " : " + resultSet.keySet());
      for (Object result : resultSet.keySet()) {
        System.out.println(result + " -> " + resultSet.get(result));
      }
      System.out.println();
    }
  }

  private void validateBlobOnDatacenter(BlobId blobId, ClusterMap clusterMap, String datacenter, boolean expiredBlobs,
      Map<BlobId, Map<ReplicaResponse, ArrayList<ReplicaId>>> resultMap) {
    Map<ReplicaResponse, ArrayList<ReplicaId>> responseMap = new HashMap<ReplicaResponse, ArrayList<ReplicaId>>();
    for (ReplicaId replicaId : blobId.getPartition().getReplicaIds()) {
      if (replicaId.getDataNodeId().getDatacenterName().equalsIgnoreCase(datacenter)) {
        ReplicaResponse response = null;
        try {
          ServerErrorCode errorCode = validateBlobOnReplica(blobId, clusterMap, replicaId.getDataNodeId().getHostname(),
              replicaId.getDataNodeId().getPort(), expiredBlobs);
          response = new ReplicaResponse(errorCode);
        } catch (MessageFormatException e) {
          response = new ReplicaResponse("MessageFormatException");
        } catch (IOException e) {
          response = new ReplicaResponse("IOException");
        } catch (Exception e) {
          response = new ReplicaResponse("Exception");
        }
        if (responseMap.containsKey(response)) {
          responseMap.get(response).add(replicaId);
        } else {
>>>>>>> 7061cd53
          ArrayList<ReplicaId> replicaList = new ArrayList<ReplicaId>();
          replicaList.add(replicaId);
          responseMap.put(response, replicaList);
        }
      }
    }
    System.out.println("\nSummary ");
<<<<<<< HEAD
    for(String response : responseMap.keySet()) {
=======
    for (ReplicaResponse response : responseMap.keySet()) {
>>>>>>> 7061cd53
      System.out.println(response + ": " + responseMap.get(response));
    }
    resultMap.put(blobId, responseMap);
  }

<<<<<<< HEAD
  private void validateBlobOnReplica(ArrayList<BlobId> blobIdList, ClusterMap clusterMap,  String replicaHost,
      int replicaPort, boolean expiredBlobs) {
    Map<BlobId, String> resultMap = new HashMap<BlobId, String>();
    for(BlobId blobId: blobIdList) {
      System.out.println("Validating blob " + blobId +" on all replica " + replicaHost+":"+replicaPort +"\n");
      String response = validateBlobOnReplica(blobId, clusterMap,replicaHost, replicaPort, expiredBlobs);
      if (response == ServerErrorCode.No_Error.toString()) {
        System.out.println("Successfully read the blob " + blobId);
      } else {
        System.out.println("Failed to read the blob " + blobId + " due to " + response);
      }
      resultMap.put(blobId, response);
      System.out.println();
    }
    System.out.println("\nOverall Summary \n");
    for(BlobId blobId: resultMap.keySet()) {
      System.out.println(blobId+ " :: " + resultMap.get(blobId));
    }
  }

  private String validateBlobOnReplica(BlobId blobId, ClusterMap clusterMap, String replicaHost, int replicaPort,
      boolean expiredBlobs) {
=======
  private void validateBlobOnReplica(ArrayList<BlobId> blobIdList, ClusterMap clusterMap, String replicaHost,
      int replicaPort, boolean expiredBlobs) {
    Map<BlobId, ReplicaResponse> resultMap = new HashMap<BlobId, ReplicaResponse>();
    for (BlobId blobId : blobIdList) {
      System.out.println("Validating blob " + blobId + " on all replica " + replicaHost + ":" + replicaPort + "\n");
      ServerErrorCode response = null;
      try {
        response = validateBlobOnReplica(blobId, clusterMap, replicaHost, replicaPort, expiredBlobs);
        if (response == ServerErrorCode.No_Error) {
          System.out.println("Successfully read the blob " + blobId);
        } else {
          System.out.println("Failed to read the blob " + blobId + " due to " + response);
        }
        resultMap.put(blobId, new ReplicaResponse(response));
      } catch (MessageFormatException e) {
        resultMap.put(blobId, new ReplicaResponse("MessageFormatException"));
      } catch (IOException e) {
        resultMap.put(blobId, new ReplicaResponse("IOException"));
      } catch (Exception e) {
        resultMap.put(blobId, new ReplicaResponse("Exception"));
      }
      System.out.println();
    }
    System.out.println("\nOverall Summary \n");
    for (BlobId blobId : resultMap.keySet()) {
      System.out.println(blobId + " :: " + resultMap.get(blobId));
    }
  }

  private ServerErrorCode validateBlobOnReplica(BlobId blobId, ClusterMap clusterMap, String replicaHost,
      int replicaPort, boolean expiredBlobs)
      throws MessageFormatException, IOException {
>>>>>>> 7061cd53
    ArrayList<BlobId> blobIds = new ArrayList<BlobId>();
    blobIds.add(blobId);
    BlockingChannel blockingChannel = null;
    AtomicInteger correlationId = new AtomicInteger(1);

    PartitionRequestInfo partitionRequestInfo = new PartitionRequestInfo(blobId.getPartition(), blobIds);
    ArrayList<PartitionRequestInfo> partitionRequestInfos = new ArrayList<PartitionRequestInfo>();
    partitionRequestInfos.add(partitionRequestInfo);

    GetOptions getOptions = (expiredBlobs) ? GetOptions.Include_Expired_Blobs : GetOptions.None;

    try {
      blockingChannel = new BlockingChannel(replicaHost, replicaPort, 20000000, 20000000, 10000, 2000);
      blockingChannel.connect();

      GetRequest getRequest =
          new GetRequest(correlationId.incrementAndGet(), "readverifier", MessageFormatFlags.BlobProperties,
              partitionRequestInfos, getOptions);
      System.out.println("Get Request to verify replica blob properties : " + getRequest);
      GetResponse getResponse = null;

      getResponse = getGetResponseFromStream(blockingChannel, getRequest, clusterMap);
      if (getResponse == null) {
        System.out.println(" Get Response from Stream to verify replica blob properties is null ");
        System.out.println(blobId + " STATE FAILED");
        blockingChannel = null;
<<<<<<< HEAD
        return ServerErrorCode.Unknown_Error.toString();
      }
      ServerErrorCode serverResponseCode = getResponse.getPartitionResponseInfoList().get(0).getErrorCode();
      System.out.println("Get Response from Stream to verify replica blob properties : " + getResponse.getError());
      if (getResponse.getError() != ServerErrorCode.No_Error
          || serverResponseCode != ServerErrorCode.No_Error) {
=======
        return ServerErrorCode.Unknown_Error;
      }
      ServerErrorCode serverResponseCode = getResponse.getPartitionResponseInfoList().get(0).getErrorCode();
      System.out.println("Get Response from Stream to verify replica blob properties : " + getResponse.getError());
      if (getResponse.getError() != ServerErrorCode.No_Error || serverResponseCode != ServerErrorCode.No_Error) {
>>>>>>> 7061cd53
        System.out.println("getBlobProperties error on response " + getResponse.getError() +
            " error code on partition " + serverResponseCode +
            " ambryReplica " + replicaHost + " port " + replicaPort +
            " blobId " + blobId);
        if (serverResponseCode == ServerErrorCode.Blob_Not_Found) {
<<<<<<< HEAD
          return ServerErrorCode.Blob_Not_Found.toString();
        } else if (serverResponseCode == ServerErrorCode.Blob_Deleted) {
          return serverResponseCode.toString();
        } else if (serverResponseCode == ServerErrorCode.Blob_Expired) {
          if(getOptions != GetOptions.Include_Expired_Blobs) {
            return serverResponseCode.toString();
          }
        } else {
          return serverResponseCode.toString();
=======
          return ServerErrorCode.Blob_Not_Found;
        } else if (serverResponseCode == ServerErrorCode.Blob_Deleted) {
          return serverResponseCode;
        } else if (serverResponseCode == ServerErrorCode.Blob_Expired) {
          if (getOptions != GetOptions.Include_Expired_Blobs) {
            return serverResponseCode;
          }
        } else {
          return serverResponseCode;
>>>>>>> 7061cd53
        }
      } else {
        BlobProperties properties = MessageFormatRecord.deserializeBlobProperties(getResponse.getInputStream());
        System.out.println(
            "Blob Properties : Content Type : " + properties.getContentType() + ", OwnerId : " + properties.getOwnerId()
                +
                ", Size : " + properties.getBlobSize() + ", CreationTimeInMs : " + properties.getCreationTimeInMs() +
                ", ServiceId : " + properties.getServiceId() + ", TTL : " + properties.getTimeToLiveInSeconds());
      }

      getRequest = new GetRequest(correlationId.incrementAndGet(), "readverifier", MessageFormatFlags.BlobUserMetadata,
          partitionRequestInfos, getOptions);
      System.out.println("Get Request to check blob usermetadata : " + getRequest);
      getResponse = null;
      getResponse = getGetResponseFromStream(blockingChannel, getRequest, clusterMap);
      if (getResponse == null) {
        System.out.println(" Get Response from Stream to verify replica blob usermetadata is null ");
        System.out.println(blobId + " STATE FAILED");
        blockingChannel = null;
<<<<<<< HEAD
        return ServerErrorCode.Unknown_Error.toString();
=======
        return ServerErrorCode.Unknown_Error;
>>>>>>> 7061cd53
      }
      System.out.println("Get Response to check blob usermetadata : " + getResponse.getError());

      serverResponseCode = getResponse.getPartitionResponseInfoList().get(0).getErrorCode();
<<<<<<< HEAD
      if (getResponse.getError() != ServerErrorCode.No_Error
          || serverResponseCode != ServerErrorCode.No_Error) {
=======
      if (getResponse.getError() != ServerErrorCode.No_Error || serverResponseCode != ServerErrorCode.No_Error) {
>>>>>>> 7061cd53
        System.out.println("usermetadata get error on response " + getResponse.getError() +
            " error code on partition " + serverResponseCode +
            " ambryReplica " + replicaHost + " port " + replicaPort +
            " blobId " + blobId);
        if (serverResponseCode == ServerErrorCode.Blob_Not_Found) {
<<<<<<< HEAD
          return serverResponseCode.toString();
        } else if (serverResponseCode == ServerErrorCode.Blob_Deleted) {
          return serverResponseCode.toString();
        } else if (serverResponseCode == ServerErrorCode.Blob_Expired) {
          if(getOptions != GetOptions.Include_Expired_Blobs) {
            return serverResponseCode.toString();
          }
        } else {
          return serverResponseCode.toString();
=======
          return serverResponseCode;
        } else if (serverResponseCode == ServerErrorCode.Blob_Deleted) {
          return serverResponseCode;
        } else if (serverResponseCode == ServerErrorCode.Blob_Expired) {
          if (getOptions != GetOptions.Include_Expired_Blobs) {
            return serverResponseCode;
          }
        } else {
          return serverResponseCode;
>>>>>>> 7061cd53
        }
      } else {
        ByteBuffer userMetadata = MessageFormatRecord.deserializeUserMetadata(getResponse.getInputStream());
        System.out.println("Usermetadata deserialized. Size " + userMetadata.capacity());
      }

      getRequest = new GetRequest(correlationId.incrementAndGet(), "readverifier", MessageFormatFlags.Blob,
          partitionRequestInfos, getOptions);
      System.out.println("Get Request to get blob : " + getRequest);
      getResponse = null;
      getResponse = getGetResponseFromStream(blockingChannel, getRequest, clusterMap);
      if (getResponse == null) {
        System.out.println(" Get Response from Stream to verify replica blob is null ");
        System.out.println(blobId + " STATE FAILED");
        blockingChannel = null;
<<<<<<< HEAD
        return ServerErrorCode.Unknown_Error.toString();
      }
      System.out.println("Get Response to get blob : " + getResponse.getError());
      serverResponseCode = getResponse.getPartitionResponseInfoList().get(0).getErrorCode();
      if (getResponse.getError() != ServerErrorCode.No_Error
          || serverResponseCode != ServerErrorCode.No_Error) {
=======
        return ServerErrorCode.Unknown_Error;
      }
      System.out.println("Get Response to get blob : " + getResponse.getError());
      serverResponseCode = getResponse.getPartitionResponseInfoList().get(0).getErrorCode();
      if (getResponse.getError() != ServerErrorCode.No_Error || serverResponseCode != ServerErrorCode.No_Error) {
>>>>>>> 7061cd53
        System.out.println("blob get error on response " + getResponse.getError() +
            " error code on partition " + serverResponseCode +
            " ambryReplica " + replicaHost + " port " + replicaPort +
            " blobId " + blobId);
        if (serverResponseCode == ServerErrorCode.Blob_Not_Found) {
<<<<<<< HEAD
          return serverResponseCode.toString();
        } else if (serverResponseCode == ServerErrorCode.Blob_Deleted) {
          return serverResponseCode.toString();
        } else if (serverResponseCode == ServerErrorCode.Blob_Expired) {
          if(getOptions != GetOptions.Include_Expired_Blobs) {
            return serverResponseCode.toString();
          }
        } else {
          return serverResponseCode.toString();
=======
          return serverResponseCode;
        } else if (serverResponseCode == ServerErrorCode.Blob_Deleted) {
          return serverResponseCode;
        } else if (serverResponseCode == ServerErrorCode.Blob_Expired) {
          if (getOptions != GetOptions.Include_Expired_Blobs) {
            return serverResponseCode;
          }
        } else {
          return serverResponseCode;
>>>>>>> 7061cd53
        }
      } else {
        BlobOutput blobOutput = MessageFormatRecord.deserializeBlob(getResponse.getInputStream());
        byte[] blobFromAmbry = new byte[(int) blobOutput.getSize()];
        int blobSizeToRead = (int) blobOutput.getSize();
        int blobSizeRead = 0;
        while (blobSizeRead < blobSizeToRead) {
          blobSizeRead += blobOutput.getStream().read(blobFromAmbry, blobSizeRead, blobSizeToRead - blobSizeRead);
        }
        System.out.println("BlobContent deserialized. Size " + blobOutput.getSize());
      }
<<<<<<< HEAD
      return ServerErrorCode.No_Error.toString();
    } catch (MessageFormatException mfe) {
      System.out.println("MessageFormat Exception Error " + mfe);
      return "MessageFormatException";
    } catch (IOException e) {
      System.out.println("IOException " + e);
      return "IOException";
=======
      return ServerErrorCode.No_Error;
    } catch (MessageFormatException mfe) {
      System.out.println("MessageFormat Exception Error " + mfe);
      throw mfe;
    } catch (IOException e) {
      System.out.println("IOException " + e);
      throw e;
>>>>>>> 7061cd53
    } finally {
      if (blockingChannel != null) {
        blockingChannel.disconnect();
      }
    }
  }

  /**
   * Method to send request and receive response to and from a blocking channel. If it fails, blocking channel is destroyed
   *
   * @param blockingChannel
   * @param getRequest
   * @param clusterMap
   * @return
   */
  public static GetResponse getGetResponseFromStream(ConnectedChannel blockingChannel, GetRequest getRequest,
      ClusterMap clusterMap) {
    GetResponse getResponse = null;
    try {
      blockingChannel.send(getRequest);
      ChannelOutput channelOutput = blockingChannel.receive();
      InputStream stream = channelOutput.getInputStream();
      getResponse = GetResponse.readFrom(new DataInputStream(stream), clusterMap);
    } catch (Exception exception) {
      blockingChannel = null;
      exception.printStackTrace();
      System.out.println("Exception Error" + exception);
      return null;
    }
    return getResponse;
  }

  class ReplicaResponse {
    public ServerErrorCode errorCode;
    public String exception;

    public ReplicaResponse(ServerErrorCode errorCode) {
      this.errorCode = errorCode;
      this.exception = null;
    }

    public ReplicaResponse(String exception) {
      this.exception = exception;
      this.errorCode = null;
    }

    public ServerErrorCode getErrorCode() {
      return this.errorCode;
    }

    public String getException() {
      return this.exception;
    }

    public boolean equals(ReplicaResponse that) {
      if (this.errorCode != null && that.getErrorCode() != null) {
        return this.errorCode.equals(that.getErrorCode());
      } else if (this.exception != null && that.getErrorCode() != null) {
        return this.exception.equals(that.getException());
      } else {
        return false;
      }
    }
  }
}<|MERGE_RESOLUTION|>--- conflicted
+++ resolved
@@ -71,13 +71,8 @@
           .describedAs("The type of file").ofType(String.class).defaultsTo("GET");
 
       ArgumentAcceptingOptionSpec<String> ambryBlobIdListOpt =
-<<<<<<< HEAD
-          parser.accepts("blobIds", "Comma separated blobIds to execute get on").withRequiredArg().describedAs("Blob Ids")
-              .ofType(String.class);
-=======
           parser.accepts("blobIds", "Comma separated blobIds to execute get on").withRequiredArg()
               .describedAs("Blob Ids").ofType(String.class);
->>>>>>> 7061cd53
 
       ArgumentAcceptingOptionSpec<String> replicaHostOpt =
           parser.accepts("replicaHost", "The replica host to execute get on").withRequiredArg()
@@ -130,18 +125,10 @@
 
       String blobIdListStr = options.valueOf(ambryBlobIdListOpt);
       ArrayList<String> blobList = new ArrayList<String>();
-<<<<<<< HEAD
-      if(blobIdListStr.contains(",")) {
-        String[] blobArray = blobIdListStr.split(",");
-        blobList.addAll(Arrays.asList(blobArray));
-      }
-      else{
-=======
       if (blobIdListStr.contains(",")) {
         String[] blobArray = blobIdListStr.split(",");
         blobList.addAll(Arrays.asList(blobArray));
       } else {
->>>>>>> 7061cd53
         blobList.add(blobIdListStr);
       }
       if (verbose) {
@@ -202,13 +189,6 @@
     }
   }
 
-<<<<<<< HEAD
-  private ArrayList<BlobId> generateBlobId(ArrayList<String> blobIdListStr, ClusterMap map) throws IOException {
-    ArrayList<BlobId> blobIdList = new ArrayList<BlobId>();
-    for(String blobIdStr: blobIdListStr) {
-      BlobId blobId = new BlobId(blobIdStr, map);
-      blobIdList.add(blobId);
-=======
   private ArrayList<BlobId> generateBlobId(ArrayList<String> blobIdListStr, ClusterMap map)
       throws IOException {
     ArrayList<BlobId> blobIdList = new ArrayList<BlobId>();
@@ -223,26 +203,10 @@
         System.out.println("IllegalArgumentException thrown for blobId " + blobIdStr);
         invalidBlobs.put(blobIdStr, e);
       }
->>>>>>> 7061cd53
     }
     return blobIdList;
   }
 
-<<<<<<< HEAD
-
-  private void validateBlobOnAllReplicas(ArrayList<BlobId> blobIdList, ClusterMap clusterMap, boolean expiredBlobs) {
-    Map<BlobId,Map<String,ArrayList<ReplicaId>>> resultMap = new HashMap<BlobId,Map<String,ArrayList<ReplicaId>>>();
-     for(BlobId blobId: blobIdList) {
-       System.out.println("Validating blob " + blobId +" on all replicas \n" );
-       validateBlobOnAllReplicas(blobId, clusterMap, expiredBlobs, resultMap);
-       System.out.println();
-     }
-    System.out.println("\nOverall Summary \n");
-    for(BlobId blobId: resultMap.keySet()) {
-      Map<String,ArrayList<ReplicaId>> resultSet = resultMap.get(blobId);
-      System.out.println(blobId + " : " + resultSet.keySet());
-      for(String result: resultSet.keySet()) {
-=======
   private void validateBlobOnAllReplicas(ArrayList<BlobId> blobIdList, ClusterMap clusterMap, boolean expiredBlobs) {
     Map<BlobId, Map<ReplicaResponse, ArrayList<ReplicaId>>> resultMap =
         new HashMap<BlobId, Map<ReplicaResponse, ArrayList<ReplicaId>>>();
@@ -256,25 +220,10 @@
       Map<ReplicaResponse, ArrayList<ReplicaId>> resultSet = resultMap.get(blobId);
       System.out.println(blobId + " : " + resultSet.keySet());
       for (Object result : resultSet.keySet()) {
->>>>>>> 7061cd53
         System.out.println(result + " -> " + resultSet.get(result));
       }
       System.out.println();
     }
-<<<<<<< HEAD
-  }
-
-  private void validateBlobOnAllReplicas(BlobId blobId, ClusterMap clusterMap, boolean expiredBlobs,
-      Map<BlobId,Map<String,ArrayList<ReplicaId>>> resultMap) {
-    Map<String, ArrayList<ReplicaId>> responseMap = new HashMap<String, ArrayList<ReplicaId>>();
-    for (ReplicaId replicaId : blobId.getPartition().getReplicaIds()) {
-      String response = validateBlobOnReplica(blobId, clusterMap, replicaId.getDataNodeId().getHostname(),
-          replicaId.getDataNodeId().getPort(), expiredBlobs);
-      if(responseMap.containsKey(response)) {
-        responseMap.get(response).add(replicaId);
-      }
-      else{
-=======
     if (invalidBlobs.size() != 0) {
       System.out.println("Invalid blobIds " + invalidBlobs);
     }
@@ -299,50 +248,12 @@
       if (responseMap.containsKey(response)) {
         responseMap.get(response).add(replicaId);
       } else {
->>>>>>> 7061cd53
         ArrayList<ReplicaId> replicaList = new ArrayList<ReplicaId>();
         replicaList.add(replicaId);
         responseMap.put(response, replicaList);
       }
     }
     System.out.println("\nSummary ");
-<<<<<<< HEAD
-    for(String response : responseMap.keySet()) {
-      System.out.println(response + ": " + responseMap.get(response));
-    }
-    resultMap.put(blobId, responseMap);
-  }
-
-  private void validateBlobOnDatacenter(ArrayList<BlobId> blobIdList, ClusterMap clusterMap, String datacenter, boolean expiredBlobs) {
-    Map<BlobId,Map<String,ArrayList<ReplicaId>>> resultMap = new HashMap<BlobId,Map<String,ArrayList<ReplicaId>>>();
-    for(BlobId blobId: blobIdList) {
-      System.out.println("Validating blob " + blobId +" on datacenter " + datacenter +"\n");
-      validateBlobOnDatacenter(blobId, clusterMap, datacenter, expiredBlobs, resultMap);
-      System.out.println();
-    }
-    System.out.println("\nOverall Summary \n");
-    for(BlobId blobId: resultMap.keySet()) {
-      Map<String,ArrayList<ReplicaId>> resultSet = resultMap.get(blobId);
-      System.out.println(blobId + " : " + resultSet.keySet());
-      for(String result: resultSet.keySet()) {
-        System.out.println(result + " -> " + resultSet.get(result));
-      }
-      System.out.println();
-    }
-  }
-
-  private void validateBlobOnDatacenter(BlobId blobId, ClusterMap clusterMap, String datacenter, boolean expiredBlobs,
-      Map<BlobId,Map<String,ArrayList<ReplicaId>>> resultMap) {
-    Map<String, ArrayList<ReplicaId>> responseMap = new HashMap<String, ArrayList<ReplicaId>>();
-    for (ReplicaId replicaId : blobId.getPartition().getReplicaIds()) {
-      if (replicaId.getDataNodeId().getDatacenterName().equalsIgnoreCase(datacenter)) {
-        String response = validateBlobOnReplica(blobId, clusterMap, replicaId.getDataNodeId().getHostname(),
-            replicaId.getDataNodeId().getPort(), expiredBlobs);
-        if(responseMap.containsKey(response)) {
-          responseMap.get(response).add(replicaId);
-        }
-        else{
-=======
     for (ReplicaResponse response : responseMap.keySet()) {
       System.out.println(response + ": " + responseMap.get(response));
     }
@@ -389,7 +300,6 @@
         if (responseMap.containsKey(response)) {
           responseMap.get(response).add(replicaId);
         } else {
->>>>>>> 7061cd53
           ArrayList<ReplicaId> replicaList = new ArrayList<ReplicaId>();
           replicaList.add(replicaId);
           responseMap.put(response, replicaList);
@@ -397,40 +307,12 @@
       }
     }
     System.out.println("\nSummary ");
-<<<<<<< HEAD
-    for(String response : responseMap.keySet()) {
-=======
     for (ReplicaResponse response : responseMap.keySet()) {
->>>>>>> 7061cd53
       System.out.println(response + ": " + responseMap.get(response));
     }
     resultMap.put(blobId, responseMap);
   }
 
-<<<<<<< HEAD
-  private void validateBlobOnReplica(ArrayList<BlobId> blobIdList, ClusterMap clusterMap,  String replicaHost,
-      int replicaPort, boolean expiredBlobs) {
-    Map<BlobId, String> resultMap = new HashMap<BlobId, String>();
-    for(BlobId blobId: blobIdList) {
-      System.out.println("Validating blob " + blobId +" on all replica " + replicaHost+":"+replicaPort +"\n");
-      String response = validateBlobOnReplica(blobId, clusterMap,replicaHost, replicaPort, expiredBlobs);
-      if (response == ServerErrorCode.No_Error.toString()) {
-        System.out.println("Successfully read the blob " + blobId);
-      } else {
-        System.out.println("Failed to read the blob " + blobId + " due to " + response);
-      }
-      resultMap.put(blobId, response);
-      System.out.println();
-    }
-    System.out.println("\nOverall Summary \n");
-    for(BlobId blobId: resultMap.keySet()) {
-      System.out.println(blobId+ " :: " + resultMap.get(blobId));
-    }
-  }
-
-  private String validateBlobOnReplica(BlobId blobId, ClusterMap clusterMap, String replicaHost, int replicaPort,
-      boolean expiredBlobs) {
-=======
   private void validateBlobOnReplica(ArrayList<BlobId> blobIdList, ClusterMap clusterMap, String replicaHost,
       int replicaPort, boolean expiredBlobs) {
     Map<BlobId, ReplicaResponse> resultMap = new HashMap<BlobId, ReplicaResponse>();
@@ -463,7 +345,6 @@
   private ServerErrorCode validateBlobOnReplica(BlobId blobId, ClusterMap clusterMap, String replicaHost,
       int replicaPort, boolean expiredBlobs)
       throws MessageFormatException, IOException {
->>>>>>> 7061cd53
     ArrayList<BlobId> blobIds = new ArrayList<BlobId>();
     blobIds.add(blobId);
     BlockingChannel blockingChannel = null;
@@ -490,36 +371,16 @@
         System.out.println(" Get Response from Stream to verify replica blob properties is null ");
         System.out.println(blobId + " STATE FAILED");
         blockingChannel = null;
-<<<<<<< HEAD
-        return ServerErrorCode.Unknown_Error.toString();
-      }
-      ServerErrorCode serverResponseCode = getResponse.getPartitionResponseInfoList().get(0).getErrorCode();
-      System.out.println("Get Response from Stream to verify replica blob properties : " + getResponse.getError());
-      if (getResponse.getError() != ServerErrorCode.No_Error
-          || serverResponseCode != ServerErrorCode.No_Error) {
-=======
         return ServerErrorCode.Unknown_Error;
       }
       ServerErrorCode serverResponseCode = getResponse.getPartitionResponseInfoList().get(0).getErrorCode();
       System.out.println("Get Response from Stream to verify replica blob properties : " + getResponse.getError());
       if (getResponse.getError() != ServerErrorCode.No_Error || serverResponseCode != ServerErrorCode.No_Error) {
->>>>>>> 7061cd53
         System.out.println("getBlobProperties error on response " + getResponse.getError() +
             " error code on partition " + serverResponseCode +
             " ambryReplica " + replicaHost + " port " + replicaPort +
             " blobId " + blobId);
         if (serverResponseCode == ServerErrorCode.Blob_Not_Found) {
-<<<<<<< HEAD
-          return ServerErrorCode.Blob_Not_Found.toString();
-        } else if (serverResponseCode == ServerErrorCode.Blob_Deleted) {
-          return serverResponseCode.toString();
-        } else if (serverResponseCode == ServerErrorCode.Blob_Expired) {
-          if(getOptions != GetOptions.Include_Expired_Blobs) {
-            return serverResponseCode.toString();
-          }
-        } else {
-          return serverResponseCode.toString();
-=======
           return ServerErrorCode.Blob_Not_Found;
         } else if (serverResponseCode == ServerErrorCode.Blob_Deleted) {
           return serverResponseCode;
@@ -529,7 +390,6 @@
           }
         } else {
           return serverResponseCode;
->>>>>>> 7061cd53
         }
       } else {
         BlobProperties properties = MessageFormatRecord.deserializeBlobProperties(getResponse.getInputStream());
@@ -549,37 +409,17 @@
         System.out.println(" Get Response from Stream to verify replica blob usermetadata is null ");
         System.out.println(blobId + " STATE FAILED");
         blockingChannel = null;
-<<<<<<< HEAD
-        return ServerErrorCode.Unknown_Error.toString();
-=======
         return ServerErrorCode.Unknown_Error;
->>>>>>> 7061cd53
       }
       System.out.println("Get Response to check blob usermetadata : " + getResponse.getError());
 
       serverResponseCode = getResponse.getPartitionResponseInfoList().get(0).getErrorCode();
-<<<<<<< HEAD
-      if (getResponse.getError() != ServerErrorCode.No_Error
-          || serverResponseCode != ServerErrorCode.No_Error) {
-=======
       if (getResponse.getError() != ServerErrorCode.No_Error || serverResponseCode != ServerErrorCode.No_Error) {
->>>>>>> 7061cd53
         System.out.println("usermetadata get error on response " + getResponse.getError() +
             " error code on partition " + serverResponseCode +
             " ambryReplica " + replicaHost + " port " + replicaPort +
             " blobId " + blobId);
         if (serverResponseCode == ServerErrorCode.Blob_Not_Found) {
-<<<<<<< HEAD
-          return serverResponseCode.toString();
-        } else if (serverResponseCode == ServerErrorCode.Blob_Deleted) {
-          return serverResponseCode.toString();
-        } else if (serverResponseCode == ServerErrorCode.Blob_Expired) {
-          if(getOptions != GetOptions.Include_Expired_Blobs) {
-            return serverResponseCode.toString();
-          }
-        } else {
-          return serverResponseCode.toString();
-=======
           return serverResponseCode;
         } else if (serverResponseCode == ServerErrorCode.Blob_Deleted) {
           return serverResponseCode;
@@ -589,7 +429,6 @@
           }
         } else {
           return serverResponseCode;
->>>>>>> 7061cd53
         }
       } else {
         ByteBuffer userMetadata = MessageFormatRecord.deserializeUserMetadata(getResponse.getInputStream());
@@ -605,36 +444,16 @@
         System.out.println(" Get Response from Stream to verify replica blob is null ");
         System.out.println(blobId + " STATE FAILED");
         blockingChannel = null;
-<<<<<<< HEAD
-        return ServerErrorCode.Unknown_Error.toString();
-      }
-      System.out.println("Get Response to get blob : " + getResponse.getError());
-      serverResponseCode = getResponse.getPartitionResponseInfoList().get(0).getErrorCode();
-      if (getResponse.getError() != ServerErrorCode.No_Error
-          || serverResponseCode != ServerErrorCode.No_Error) {
-=======
         return ServerErrorCode.Unknown_Error;
       }
       System.out.println("Get Response to get blob : " + getResponse.getError());
       serverResponseCode = getResponse.getPartitionResponseInfoList().get(0).getErrorCode();
       if (getResponse.getError() != ServerErrorCode.No_Error || serverResponseCode != ServerErrorCode.No_Error) {
->>>>>>> 7061cd53
         System.out.println("blob get error on response " + getResponse.getError() +
             " error code on partition " + serverResponseCode +
             " ambryReplica " + replicaHost + " port " + replicaPort +
             " blobId " + blobId);
         if (serverResponseCode == ServerErrorCode.Blob_Not_Found) {
-<<<<<<< HEAD
-          return serverResponseCode.toString();
-        } else if (serverResponseCode == ServerErrorCode.Blob_Deleted) {
-          return serverResponseCode.toString();
-        } else if (serverResponseCode == ServerErrorCode.Blob_Expired) {
-          if(getOptions != GetOptions.Include_Expired_Blobs) {
-            return serverResponseCode.toString();
-          }
-        } else {
-          return serverResponseCode.toString();
-=======
           return serverResponseCode;
         } else if (serverResponseCode == ServerErrorCode.Blob_Deleted) {
           return serverResponseCode;
@@ -644,7 +463,6 @@
           }
         } else {
           return serverResponseCode;
->>>>>>> 7061cd53
         }
       } else {
         BlobOutput blobOutput = MessageFormatRecord.deserializeBlob(getResponse.getInputStream());
@@ -656,15 +474,6 @@
         }
         System.out.println("BlobContent deserialized. Size " + blobOutput.getSize());
       }
-<<<<<<< HEAD
-      return ServerErrorCode.No_Error.toString();
-    } catch (MessageFormatException mfe) {
-      System.out.println("MessageFormat Exception Error " + mfe);
-      return "MessageFormatException";
-    } catch (IOException e) {
-      System.out.println("IOException " + e);
-      return "IOException";
-=======
       return ServerErrorCode.No_Error;
     } catch (MessageFormatException mfe) {
       System.out.println("MessageFormat Exception Error " + mfe);
@@ -672,7 +481,6 @@
     } catch (IOException e) {
       System.out.println("IOException " + e);
       throw e;
->>>>>>> 7061cd53
     } finally {
       if (blockingChannel != null) {
         blockingChannel.disconnect();
