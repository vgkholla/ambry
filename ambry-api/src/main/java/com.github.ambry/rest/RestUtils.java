package com.github.ambry.rest;

import com.github.ambry.messageformat.BlobProperties;
import com.github.ambry.utils.Crc32;
import com.github.ambry.utils.Utils;
import java.nio.ByteBuffer;
import java.nio.charset.StandardCharsets;
import java.util.HashMap;
import java.util.Map;
import org.slf4j.Logger;
import org.slf4j.LoggerFactory;


/**
 * Common utility functions that will be used across implementations of REST interfaces.
 */
public class RestUtils {

  /**
   * Ambry specific HTTP headers.
   */
  public static final class Headers {
    // general headers
    /**
     * {@code "Cache-Control"}
     */
    public static final String CACHE_CONTROL = "Cache-Control";
    /**
     * {@code "Content-Length"}
     */
    public static final String CONTENT_LENGTH = "Content-Length";
    /**
     * {@code "Content-Type"}
     */
    public static final String CONTENT_TYPE = "Content-Type";
    /**
     * {@code "Date"}
     */
    public static final String DATE = "Date";
    /**
     * {@code "Expires"}
     */
    public static final String EXPIRES = "Expires";
    /**
     * {@code "Last-Modified"}
     */
    public static final String LAST_MODIFIED = "Last-Modified";
    /**
     * {@code "Location"}
     */
    public static final String LOCATION = "Location";
    /**
     * {@code "Pragma"}
     */
    public static final String PRAGMA = "Pragma";

    // ambry specific headers
    /**
     * mandatory in request; long; size of blob in bytes
     */
    public final static String BLOB_SIZE = "x-ambry-blob-size";
    /**
     * mandatory in request; string; name of service
     */
    public final static String SERVICE_ID = "x-ambry-service-id";
    /**
     * optional in request; date string; default unset ("infinite ttl")
     */
    public final static String TTL = "x-ambry-ttl";
    /**
     * optional in request; 'true' or 'false' case insensitive; default 'false'; indicates private content
     */
    public final static String PRIVATE = "x-ambry-private";
    /**
     * mandatory in request; string; default unset; content type of blob
     */
    public final static String AMBRY_CONTENT_TYPE = "x-ambry-content-type";
    /**
     * optional in request; string; default unset; member id.
     * <p/>
     * Expected usage is to set to member id of content owner.
     */
    public final static String OWNER_ID = "x-ambry-owner-id";
    /**
     * not allowed  in request. Allowed in response only; string; time at which blob was created.
     */
    public final static String CREATION_TIME = "x-ambry-creation-time";
    /**
     * prefix for any header to be set as user metadata for the given blob
     */
    public final static String UserMetaData_Header_Prefix = "x-ambry-um-";

    // prefix for old style user metadata that will be served as headers
    protected final static String UserMetaData_OldStyle_Prefix = "x-ambry-oldstyle-um-";
  }

  public static final class MultipartPost {
    public final static String Blob_Part = "Blob";
  }

  private static final int Crc_Size = 8;
  private static final short UserMetadata_Version_V1 = 1;

  // Max size of a value for user metadata as key value pairs
  protected static final int Max_UserMetadata_Value_Size = 1024 * 8;

  private static Logger logger = LoggerFactory.getLogger(RestUtils.class);

  /**
   * Builds {@link BlobProperties} given a {@link RestRequest}.
   * @param restRequest the {@link RestRequest} to use.
   * @return the {@link BlobProperties} extracted from {@code restRequest}.
   * @throws RestServiceException if required headers aren't present or if they aren't in the format or number
   *                                    expected.
   */
  public static BlobProperties buildBlobProperties(RestRequest restRequest)
      throws RestServiceException {
    Map<String, Object> args = restRequest.getArgs();

    String blobSizeStr = null;
    long blobSize;
    try {
      blobSizeStr = getHeader(args, Headers.BLOB_SIZE, true);
      blobSize = Long.parseLong(blobSizeStr);
      if (blobSize < 0) {
        throw new RestServiceException(Headers.BLOB_SIZE + "[" + blobSize + "] is less than 0",
            RestServiceErrorCode.InvalidArgs);
      }
    } catch (NumberFormatException e) {
      throw new RestServiceException(Headers.BLOB_SIZE + "[" + blobSizeStr + "] could not parsed into a number",
          RestServiceErrorCode.InvalidArgs);
    }

    long ttl = Utils.Infinite_Time;
    String ttlStr = getHeader(args, Headers.TTL, false);
    if (ttlStr != null) {
      try {
        ttl = Long.parseLong(ttlStr);
        if (ttl < -1) {
          throw new RestServiceException(Headers.TTL + "[" + ttl + "] is not valid (has to be >= -1)",
              RestServiceErrorCode.InvalidArgs);
        }
      } catch (NumberFormatException e) {
        throw new RestServiceException(Headers.TTL + "[" + ttlStr + "] could not parsed into a number",
            RestServiceErrorCode.InvalidArgs);
      }
    }

    boolean isPrivate;
    String isPrivateStr = getHeader(args, Headers.PRIVATE, false);
    if (isPrivateStr == null || isPrivateStr.toLowerCase().equals("false")) {
      isPrivate = false;
    } else if (isPrivateStr.toLowerCase().equals("true")) {
      isPrivate = true;
    } else {
      throw new RestServiceException(
          Headers.PRIVATE + "[" + isPrivateStr + "] has an invalid value (allowed values:true, false)",
          RestServiceErrorCode.InvalidArgs);
    }

    String serviceId = getHeader(args, Headers.SERVICE_ID, true);
    String contentType = getHeader(args, Headers.AMBRY_CONTENT_TYPE, true);
    String ownerId = getHeader(args, Headers.OWNER_ID, false);

    return new BlobProperties(blobSize, serviceId, ownerId, contentType, isPrivate, ttl);
  }

  /**
   *  - - - - - - - - - - - - - - - - - - - - - - - - - - - - - - - - - - - - - - - - - - - - - - - - - - - - - - - - - - - - -
   * |         |   size    |  total   |           |          |             |            |            |            |            |
   * | version | excluding |  no of   | key1 size |   key1   | value1 size |  value 1   |  key2 size |     ...    |     Crc    |
   * |(2 bytes)| ver & crc | entries  | (4 bytes) |(key1 size| (4 bytes)   |(value1 size|  (4 bytes) |     ...    |  (8 bytes) |
   * |         | (4 bytes) | (4 bytes)|           |   bytes) |             |   bytes)   |            |            |            |
   *  - - - - - - - - - - - - - - - - - - - - - - - - - - - - - - - - - - - - - - - - - - - - - - - - - - - - - - - - - - - - -
   *  version        - The version of the user metadata record
   *
   *  size exluding
   *  ver & CRC      - The size of the user metadata content excluding the version and the CRC
   *
   *  total no of
   *  entries        - Total number of entries in user metadata
   *
   *  key1 size      - Size of 1st key
   *
   *  key1           - Content of key1
   *
   *  value1 size    - Size of 1st value
   *
   *  value1         - Content of value1
   *
   *  key2 size      - Size of 2nd key
   *
   *  crc        - The crc of the user metadata record
   *
   */

  /**
   * Builds user metadata given a {@link RestRequest}.
   * @param restRequest the {@link RestRequest} to use.
   * @return the user metadata extracted from {@code restRequest}.
   */
  public static byte[] buildUsermetadata(RestRequest restRequest)
      throws RestServiceException {
    Map<String, Object> args = restRequest.getArgs();
    Map<String, String> userMetadataMap = new HashMap<String, String>();
    int sizeToAllocate = 0;
    for (Map.Entry<String, Object> entry : args.entrySet()) {
      String key = entry.getKey();
      if (key.startsWith(Headers.UserMetaData_Header_Prefix)) {
        // key size
        sizeToAllocate += 4;
        String keyToStore = key.substring(Headers.UserMetaData_Header_Prefix.length());
        sizeToAllocate += keyToStore.length();
        String value = getHeader(args, key, true);
        userMetadataMap.put(keyToStore, value);
        // value size
        sizeToAllocate += 4;
        sizeToAllocate += value.getBytes().length;
      }
    }
    ByteBuffer userMetadata = null;
    if (sizeToAllocate == 0) {
      userMetadata = ByteBuffer.allocate(0);
    } else {
      // version
      sizeToAllocate += 2;
      // size excluding version and crc
      sizeToAllocate += 4;
      // total number of entries
      sizeToAllocate += 4;
      // crc size
      sizeToAllocate += Crc_Size;
      userMetadata = ByteBuffer.allocate(sizeToAllocate);
      userMetadata.putShort(UserMetadata_Version_V1);
      // total size = sizeToAllocate - version size - sizeToAllocate size - crc size
      userMetadata.putInt(sizeToAllocate - 6 - Crc_Size);
      userMetadata.putInt(userMetadataMap.size());
      for (Map.Entry<String, String> entry : userMetadataMap.entrySet()) {
        String key = entry.getKey();
        Utils.serializeString(userMetadata, key, StandardCharsets.US_ASCII);
        Utils.serializeString(userMetadata, entry.getValue(), StandardCharsets.US_ASCII);
      }
      Crc32 crc = new Crc32();
      crc.update(userMetadata.array(), 0, sizeToAllocate - Crc_Size);
      userMetadata.putLong(crc.getValue());
    }
    return userMetadata.array();
  }

  /**
   * Fetches user metadata from the byte array
   * @param userMetadata the byte array which has the user metadata
   * @return Map<String,String> the user metadata that is read from the byte array
   */
  public static Map<String, String> buildUserMetadata(byte[] userMetadata)
      throws RestServiceException {
    Map<String, String> toReturn = new HashMap<String, String>();
    boolean oldStyle = false;
    if (userMetadata.length > 0) {
      try {
        ByteBuffer userMetadataBuffer = ByteBuffer.wrap(userMetadata);
        short version = userMetadataBuffer.getShort();
        switch (version) {
          case UserMetadata_Version_V1:
            int sizeToRead = userMetadataBuffer.getInt();
            if (sizeToRead != (userMetadataBuffer.remaining() - 8)) {
              logger.trace("Size didn't match. Returning as old format");
              oldStyle = true;
            } else {
              int entryCount = userMetadataBuffer.getInt();
              int counter = 0;
              while (counter++ < entryCount) {
                String key = Utils.deserializeString(userMetadataBuffer, StandardCharsets.US_ASCII);
                String value = Utils.deserializeString(userMetadataBuffer, StandardCharsets.US_ASCII);
                toReturn.put(Headers.UserMetaData_Header_Prefix + key, value);
              }
              long actualCRC = userMetadataBuffer.getLong();
              Crc32 crc32 = new Crc32();
              crc32.update(userMetadata, 0, userMetadata.length - Crc_Size);
              long expectedCRC = crc32.getValue();
              if (actualCRC != expectedCRC) {
                logger.trace("corrupt data while parsing user metadata Expected CRC " + expectedCRC + " Actual CRC "
                    + actualCRC);
                oldStyle = true;
              }
            }
            break;
          default:
            logger.trace("Failed to parse version in new format. Returning as old format");
            oldStyle = true;
        }
      } catch (RuntimeException e) {
        logger.trace("Runtime Exception on parsing user metadata. Returning as old format");
        oldStyle = true;
      }
    }
    if (oldStyle) {
      toReturn = getOldStyleUserMetadataAsHashMap(userMetadata);
    }
    return toReturn;
  }

  /**
   * Returns a default representation of user metadata that is not in the expected format
   * @param userMetadata byte[] which contains the user metadata in old style
   * @return user metadata in the form of Map<String, String>
   */
  private static Map<String, String> getOldStyleUserMetadataAsHashMap(byte[] userMetadata) {
    int totalSize = userMetadata.length;
    Map<String, String> toReturn = new HashMap<String, String>();
    int sizeRead = 0;
    int counter = 0;
    while (sizeRead < totalSize) {
      String key = Headers.UserMetaData_OldStyle_Prefix + counter++;
      int sizeToRead = Math.min(totalSize - sizeRead, Max_UserMetadata_Value_Size);
      String value = new String(userMetadata, sizeRead, sizeToRead, StandardCharsets.US_ASCII);
      toReturn.put(key, value);
      sizeRead += sizeToRead;
    }
    return toReturn;
  }

  /**
   * Gets the value of the header {@code header} in {@code args}.
   * @param args a map of arguments to be used to look for {@code header}.
   * @param header the name of the header.
   * @param required if {@code true}, {@link IllegalArgumentException} will be thrown if {@code header} is not present
   *                 in {@code args}.
   * @return the value of {@code header} in {@code args} if it exists. If it does not exist and {@code required} is
   *          {@code false}, then returns null.
   * @throws RestServiceException if {@code required} is {@code true} and {@code header} does not exist in
   *                                    {@code args} or if there is more than one value for {@code header} in
   *                                    {@code args}.
   */
  private static String getHeader(Map<String, Object> args, String header, boolean required)
      throws RestServiceException {
    String value = null;
    if (args.containsKey(header)) {
      Object valueObj = args.get(header);
      value = valueObj != null ? valueObj.toString() : null;
      if (value == null && required) {
<<<<<<< HEAD
        throw new RestServiceException("Request has unacceptable value for header: " + header,
=======
        throw new RestServiceException("Request has null value for header: " + header,
>>>>>>> 2f46c0b4
            RestServiceErrorCode.InvalidArgs);
      }
    } else if (required) {
      throw new RestServiceException("Request does not have required header: " + header,
          RestServiceErrorCode.MissingArgs);
    }
    return value;
  }
}<|MERGE_RESOLUTION|>--- conflicted
+++ resolved
@@ -339,11 +339,7 @@
       Object valueObj = args.get(header);
       value = valueObj != null ? valueObj.toString() : null;
       if (value == null && required) {
-<<<<<<< HEAD
-        throw new RestServiceException("Request has unacceptable value for header: " + header,
-=======
         throw new RestServiceException("Request has null value for header: " + header,
->>>>>>> 2f46c0b4
             RestServiceErrorCode.InvalidArgs);
       }
     } else if (required) {
